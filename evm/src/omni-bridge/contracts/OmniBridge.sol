// SPDX-License-Identifier: GPL-3.0-or-later
pragma solidity ^0.8.24;

import {AccessControlUpgradeable} from "@openzeppelin/contracts-upgradeable/access/AccessControlUpgradeable.sol";
import {ERC1967Proxy} from "@openzeppelin/contracts/proxy/ERC1967/ERC1967Proxy.sol";
import {UUPSUpgradeable} from "@openzeppelin/contracts-upgradeable/proxy/utils/UUPSUpgradeable.sol";
import {IERC20} from "@openzeppelin/contracts/token/ERC20/IERC20.sol";
import {ECDSA} from "@openzeppelin/contracts/utils/cryptography/ECDSA.sol";
import {SafeERC20} from "@openzeppelin/contracts/token/ERC20/utils/SafeERC20.sol";
import {IERC20Metadata} from "@openzeppelin/contracts/token/ERC20/extensions/IERC20Metadata.sol";
import {ICustomMinter} from "../../common/ICustomMinter.sol";

import "./BridgeToken.sol";
import "./SelectivePausableUpgradable.sol";
import "../../common/Borsh.sol";
import "./BridgeTypes.sol";

contract OmniBridge is
    UUPSUpgradeable,
    AccessControlUpgradeable,
    SelectivePausableUpgradable
{
    using SafeERC20 for IERC20;
    mapping(address => string) public ethToNearToken;
    mapping(string => address) public nearToEthToken;
    mapping(address => bool) public isBridgeToken;

    address public tokenImplementationAddress;
    address public nearBridgeDerivedAddress;
    uint8 public omniBridgeChainId;

    mapping(uint64 => bool) public completedTransfers;
    uint64 public currentOriginNonce;

    mapping(address => address) public customMinters;

    bytes32 public constant PAUSABLE_ADMIN_ROLE = keccak256("PAUSABLE_ADMIN_ROLE");
    uint constant UNPAUSED_ALL = 0;
    uint constant PAUSED_INIT_TRANSFER = 1 << 0;
    uint constant PAUSED_FIN_TRANSFER = 1 << 1;

    error InvalidSignature();
    error NonceAlreadyUsed(uint64 nonce);
    error InvalidFee();
<<<<<<< HEAD
    error InvalidValue();
=======
    error FailedToSendEther();
>>>>>>> 3bf06d5c

    function initialize(
        address tokenImplementationAddress_,
        address nearBridgeDerivedAddress_,
        uint8 omniBridgeChainId_
    ) public initializer {
        tokenImplementationAddress = tokenImplementationAddress_;
        nearBridgeDerivedAddress = nearBridgeDerivedAddress_;
        omniBridgeChainId = omniBridgeChainId_;

        __UUPSUpgradeable_init();
        __AccessControl_init();
        __Pausable_init_unchained();
        _grantRole(DEFAULT_ADMIN_ROLE, _msgSender());
        _grantRole(PAUSABLE_ADMIN_ROLE, _msgSender());
    }

    function addCustomToken(string calldata nearTokenId, address tokenAddress, address customMinter) external onlyRole(DEFAULT_ADMIN_ROLE) {
        isBridgeToken[tokenAddress] = true;
        ethToNearToken[tokenAddress] = nearTokenId;
        nearToEthToken[nearTokenId] = tokenAddress;
        customMinters[tokenAddress] = customMinter;
    }

    function removeCustomToken(address tokenAddress) external onlyRole(DEFAULT_ADMIN_ROLE) {
        delete isBridgeToken[tokenAddress];
        delete nearToEthToken[ethToNearToken[tokenAddress]];
        delete ethToNearToken[tokenAddress];
        delete customMinters[tokenAddress];
    }

    function deployToken(bytes calldata signatureData, BridgeTypes.MetadataPayload calldata metadata) payable external returns (address) {
        bytes memory borshEncoded = bytes.concat(
            bytes1(uint8(BridgeTypes.PayloadType.Metadata)),
            Borsh.encodeString(metadata.token),
            Borsh.encodeString(metadata.name),
            Borsh.encodeString(metadata.symbol),
            bytes1(metadata.decimals)
        );
        bytes32 hashed = keccak256(borshEncoded);

        if (ECDSA.recover(hashed, signatureData) != nearBridgeDerivedAddress) {
            revert InvalidSignature();
        }

        require(!isBridgeToken[nearToEthToken[metadata.token]], "ERR_TOKEN_EXIST");

        address bridgeTokenProxy = address(
            new ERC1967Proxy(
                tokenImplementationAddress,
                abi.encodeWithSelector(
                    BridgeToken.initialize.selector,
                    metadata.name,
                    metadata.symbol,
                    metadata.decimals
                )
            )
        );

        deployTokenExtension(metadata.token, bridgeTokenProxy);

        emit BridgeTypes.DeployToken(
            bridgeTokenProxy,
            metadata.token,
            metadata.name,
            metadata.symbol,
            metadata.decimals
        );

        isBridgeToken[address(bridgeTokenProxy)] = true;
        ethToNearToken[address(bridgeTokenProxy)] = metadata.token;
        nearToEthToken[metadata.token] = address(bridgeTokenProxy);

        return bridgeTokenProxy;
    }

    function deployTokenExtension(string memory token, address tokenAddress) internal virtual {}

    function setMetadata(
        string calldata token,
        string calldata name,
        string calldata symbol
    ) external onlyRole(DEFAULT_ADMIN_ROLE) {
        require(isBridgeToken[nearToEthToken[token]], "ERR_NOT_BRIDGE_TOKEN");

        BridgeToken bridgeToken = BridgeToken(nearToEthToken[token]);

        bridgeToken.setMetadata(name, symbol, bridgeToken.decimals());

        emit BridgeTypes.SetMetadata(
            address(bridgeToken),
            token,
            name,
            symbol,
            bridgeToken.decimals()
        );
    }

    function logMetadata(
        address tokenAddress
    ) external onlyRole(DEFAULT_ADMIN_ROLE) {
        string memory name = IERC20Metadata(tokenAddress).name();
        string memory symbol = IERC20Metadata(tokenAddress).symbol();
        uint8 decimals = IERC20Metadata(tokenAddress).decimals();

      logMetadataExtension(tokenAddress, name, symbol, decimals);

        emit BridgeTypes.LogMetadata(
            tokenAddress,
            name,
            symbol,
            decimals
        );
    }

    function logMetadataExtension(
        address tokenAddress,
        string memory name,
        string memory symbol,
        uint8 decimals
    ) internal virtual {}

    function finTransfer(
        bytes calldata signatureData,
        BridgeTypes.TransferMessagePayload calldata payload
    ) payable external whenNotPaused(PAUSED_FIN_TRANSFER) {
        if (completedTransfers[payload.destinationNonce]) {
            revert NonceAlreadyUsed(payload.destinationNonce);
        }

        completedTransfers[payload.destinationNonce] = true;

        bytes memory borshEncoded = bytes.concat(
            bytes1(uint8(BridgeTypes.PayloadType.TransferMessage)),
            Borsh.encodeUint64(payload.destinationNonce),
            bytes1(payload.originChain),
            Borsh.encodeUint64(payload.originNonce),
            bytes1(omniBridgeChainId),
            Borsh.encodeAddress(payload.tokenAddress),
            Borsh.encodeUint128(payload.amount),
            bytes1(omniBridgeChainId),
            Borsh.encodeAddress(payload.recipient),
            bytes(payload.feeRecipient).length == 0  // None or Some(String) in rust
                ? bytes("\x00")
                : bytes.concat(bytes("\x01"), Borsh.encodeString(payload.feeRecipient))
        );
        bytes32 hashed = keccak256(borshEncoded);

        if (ECDSA.recover(hashed, signatureData) != nearBridgeDerivedAddress) {
            revert InvalidSignature();
        }

        if (payload.tokenAddress == address(0)) {
            (bool success, ) = payload.recipient.call{value: payload.amount}("");
            if (!success) revert FailedToSendEther();
        }
        else if (customMinters[payload.tokenAddress] != address(0)) {
            ICustomMinter(customMinters[payload.tokenAddress]).mint(payload.tokenAddress, payload.recipient, payload.amount);
        } else if (isBridgeToken[payload.tokenAddress]) {
            BridgeToken(payload.tokenAddress).mint(payload.recipient, payload.amount);
        } else {
            IERC20(payload.tokenAddress).safeTransfer(payload.recipient, payload.amount);
        }

        finTransferExtension(payload);

        emit BridgeTypes.FinTransfer(
            payload.originChain,
            payload.originNonce,
            payload.tokenAddress,
            payload.amount,
            payload.recipient,
            payload.feeRecipient
        );
    }

    function finTransferExtension(BridgeTypes.TransferMessagePayload memory payload) internal virtual {}

    function initTransfer(
        address tokenAddress,
        uint128 amount,
        uint128 fee,
        uint128 nativeFee,
        string calldata recipient,
        string calldata message
    ) payable external whenNotPaused(PAUSED_INIT_TRANSFER) {
        currentOriginNonce += 1;
        if (fee >= amount) {
            revert InvalidFee();
        }

        if (msg.value != valueRequired(tokenAddress, amount, nativeFee)) {
            revert InvalidValue();
        }

        uint256 extensionValue;
        if (tokenAddress == address(0)) {
            if (fee != 0) {
                revert InvalidFee();
            }
            extensionValue = msg.value - amount - nativeFee;
        } else {
            extensionValue = msg.value - nativeFee;
            if (customMinters[tokenAddress] != address(0)) {
                IERC20(tokenAddress).transferFrom(msg.sender, customMinters[tokenAddress], amount);
                ICustomMinter(customMinters[tokenAddress]).burn(tokenAddress, amount);
            } else if (isBridgeToken[tokenAddress]) {
                BridgeToken(tokenAddress).burn(msg.sender, amount);
            } else {
                IERC20(tokenAddress).safeTransferFrom(msg.sender, address(this), amount);
            }
        }

        initTransferExtension(msg.sender, tokenAddress, currentOriginNonce, amount, fee, nativeFee, recipient, message, extensionValue);

        emit BridgeTypes.InitTransfer(msg.sender, tokenAddress, currentOriginNonce, amount, fee, nativeFee, recipient, message);
    }

    function initTransferExtension(
        address sender,
        address tokenAddress,
        uint64 originNonce,
        uint128 amount,
        uint128 fee,
        uint128 nativeFee,
        string calldata recipient,
        string calldata message,
        uint256 value
    ) internal virtual {}

    function valueRequired(address tokenAddress, uint128 amount, uint128 nativeFee) internal virtual view returns (uint128) {
        return tokenAddress != address(0) ? nativeFee : amount + nativeFee;
    }

    function pause(uint flags) external onlyRole(DEFAULT_ADMIN_ROLE) {
        _pause(flags);
    }

    function pauseAll() external onlyRole(PAUSABLE_ADMIN_ROLE) {
        uint flags = PAUSED_FIN_TRANSFER | PAUSED_INIT_TRANSFER;
        _pause(flags);
    }

    function upgradeToken(
        address tokenAddress,
        address implementation
    ) external onlyRole(DEFAULT_ADMIN_ROLE) {
        require(isBridgeToken[tokenAddress], "ERR_NOT_BRIDGE_TOKEN");
        BridgeToken proxy = BridgeToken(tokenAddress);
        proxy.upgradeToAndCall(implementation, bytes(""));
    }

    function _authorizeUpgrade(
        address newImplementation
    ) internal override onlyRole(DEFAULT_ADMIN_ROLE) {}

    uint256[50] private __gap;
}<|MERGE_RESOLUTION|>--- conflicted
+++ resolved
@@ -42,11 +42,8 @@
     error InvalidSignature();
     error NonceAlreadyUsed(uint64 nonce);
     error InvalidFee();
-<<<<<<< HEAD
     error InvalidValue();
-=======
     error FailedToSendEther();
->>>>>>> 3bf06d5c
 
     function initialize(
         address tokenImplementationAddress_,
