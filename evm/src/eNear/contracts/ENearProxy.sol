--- conflicted
+++ resolved
@@ -23,22 +23,14 @@
         _disableInitializers();
     }
 
-<<<<<<< HEAD
-    function initialize(address _eNear, address _prover, bytes memory _nearConnector, uint256 _currentReceiptId) public initializer {
-=======
-    function initialize(address _eNear, bytes memory _nearConnector, uint256 _currentReceiptId, address _adminAddress) public initializer {
->>>>>>> d33ba4f7
+    function initialize(address _eNear, address _prover, bytes memory _nearConnector, uint256 _currentReceiptId, address _adminAddress) public initializer {
         __UUPSUpgradeable_init();
         __AccessControl_init();
         eNear = IENear(_eNear);
         nearConnector = _nearConnector;
         currentReceiptId = _currentReceiptId;
-<<<<<<< HEAD
         prover = INearProver(_prover);
-        _grantRole(DEFAULT_ADMIN_ROLE, _msgSender());
-=======
         _grantRole(DEFAULT_ADMIN_ROLE, _adminAddress);
->>>>>>> d33ba4f7
     }
 
     function mint(address token, address to, uint128 amount) public onlyRole(MINTER_ROLE) {
