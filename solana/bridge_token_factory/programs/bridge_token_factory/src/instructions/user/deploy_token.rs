--- conflicted
+++ resolved
@@ -1,8 +1,4 @@
-<<<<<<< HEAD
-use crate::constants::{AUTHORITY_SEED, METADATA_SEED, WRAPPED_MINT_SEED};
-=======
-use crate::constants::{AUTHORITY_SEED, MAX_ALLOWED_DECIMALS, WRAPPED_MINT_SEED};
->>>>>>> d54dbc49
+use crate::constants::{AUTHORITY_SEED, MAX_ALLOWED_DECIMALS, METADATA_SEED, WRAPPED_MINT_SEED};
 use crate::instructions::wormhole_cpi::*;
 use crate::state::message::SignedPayload;
 use crate::state::message::{
@@ -53,13 +49,8 @@
 }
 
 impl<'info> DeployToken<'info> {
-<<<<<<< HEAD
-    pub fn initialize_token_metadata(&self, metadata: DeployTokenPayload) -> Result<()> {
+    pub fn initialize_token_metadata(&self, mut metadata: DeployTokenPayload) -> Result<()> {
         let bump = &[self.common.config.bumps.authority];
-=======
-    pub fn initialize_token_metadata(&self, mut metadata: DeployTokenPayload) -> Result<()> {
-        let bump = &[self.wormhole.config.bumps.authority];
->>>>>>> d54dbc49
         let signer_seeds = &[&[AUTHORITY_SEED, bump][..]];
         let origin_decimals = metadata.decimals;
         metadata.decimals = std::cmp::min(MAX_ALLOWED_DECIMALS, metadata.decimals);
