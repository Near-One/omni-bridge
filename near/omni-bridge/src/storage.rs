--- conflicted
+++ resolved
@@ -76,11 +76,7 @@
                 },
                 owner: m.owner,
             },
-<<<<<<< HEAD
             TransferMessageStorage::V2(m) => m,
-=======
-            Self::V1(m) => m,
->>>>>>> 3493a98d
         }
     }
 
@@ -88,14 +84,10 @@
         message: TransferMessage,
         owner: AccountId,
     ) -> Result<Vec<u8>, std::io::Error> {
-<<<<<<< HEAD
         borsh::to_vec(&TransferMessageStorage::V2(TransferMessageStorageValue {
             message,
             owner,
         }))
-=======
-        borsh::to_vec(&Self::V1(TransferMessageStorageValue { message, owner }))
->>>>>>> 3493a98d
     }
 }
 
