--- conflicted
+++ resolved
@@ -1,22 +1,12 @@
 #![allow(clippy::too_many_arguments)]
-<<<<<<< HEAD
-use errors::SdkExpect;
+use helpers::{PromiseOrPromiseIndexOrValue, SdkExpect};
 use near_contract_standards::fungible_token::metadata::FungibleTokenMetadata;
-use near_contract_standards::fungible_token::receiver::FungibleTokenReceiver;
 use near_contract_standards::storage_management::StorageBalance;
-=======
-use helpers::{PromiseOrPromiseIndexOrValue, SdkExpect};
->>>>>>> b74e6dd3
 use near_plugins::{
     access_control, access_control_any, pause, AccessControlRole, AccessControllable, Pausable,
     Upgradable,
 };
-<<<<<<< HEAD
-=======
-
-use near_contract_standards::fungible_token::metadata::FungibleTokenMetadata;
-use near_contract_standards::storage_management::StorageBalance;
->>>>>>> b74e6dd3
+
 use near_sdk::borsh::{self, BorshDeserialize, BorshSerialize};
 use near_sdk::collections::{LookupMap, LookupSet, UnorderedMap};
 use near_sdk::json_types::{Base64VecU8, U128};
@@ -45,12 +35,8 @@
     NEP141_DEPOSIT,
 };
 
-<<<<<<< HEAD
 mod btc;
-mod errors;
-=======
 mod helpers;
->>>>>>> b74e6dd3
 mod migrate;
 mod storage;
 
@@ -103,11 +89,8 @@
     TokenDecimals,
     FastTransfers,
     RegisteredProvers,
-<<<<<<< HEAD
+    InitTransferPromises,
     UtxoChainConnectors,
-=======
-    InitTransferPromises,
->>>>>>> b74e6dd3
 }
 
 #[derive(AccessControlRole, Deserialize, Serialize, Copy, Clone)]
@@ -225,11 +208,8 @@
     pub accounts_balances: LookupMap<AccountId, StorageBalance>,
     pub wnear_account_id: AccountId,
     pub provers: UnorderedMap<ChainKind, AccountId>,
-<<<<<<< HEAD
+    pub init_transfer_promises: LookupMap<AccountId, CryptoHash>,
     pub utxo_chain_connectors: LookupMap<ChainKind, UTXOChainConfig>,
-=======
-    pub init_transfer_promises: LookupMap<AccountId, CryptoHash>,
->>>>>>> b74e6dd3
 }
 
 #[near]
@@ -273,11 +253,8 @@
             accounts_balances: LookupMap::new(StorageKey::AccountsBalances),
             wnear_account_id,
             provers: UnorderedMap::new(StorageKey::RegisteredProvers),
-<<<<<<< HEAD
+            init_transfer_promises: LookupMap::new(StorageKey::InitTransferPromises),
             utxo_chain_connectors: LookupMap::new(StorageKey::UtxoChainConnectors),
-=======
-            init_transfer_promises: LookupMap::new(StorageKey::InitTransferPromises),
->>>>>>> b74e6dd3
         };
 
         contract.acl_init_super_admin(near_sdk::env::predecessor_account_id());
