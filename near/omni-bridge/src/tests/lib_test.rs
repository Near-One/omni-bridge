--- conflicted
+++ resolved
@@ -11,14 +11,9 @@
 use omni_types::{
     locker_args::StorageDepositAction,
     prover_result::{InitTransferMessage, ProverResult},
-<<<<<<< HEAD
+    sol_address::SolAddress,
     BridgeOnTransferMsg, ChainKind, EvmAddress, Fee, InitTransferMsg, Nonce, OmniAddress,
     TransferId, TransferMessage, UpdateFee,
-=======
-    sol_address::SolAddress,
-    ChainKind, EvmAddress, Fee, InitTransferMsg, Nonce, OmniAddress, TransferId, TransferMessage,
-    UpdateFee,
->>>>>>> 16e3484a
 };
 
 use crate::storage::Decimals;
