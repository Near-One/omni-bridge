//https://github.com/wormhole-foundation/wormhole/blob/main/near/contracts/wormhole/src/state.rs

use {
    crate::byte_utils::ByteUtils,
    alloy_sol_types::{sol, SolType},
    near_sdk::env,
    omni_types::{
        prover_result::{DeployTokenMessage, FinTransferMessage, InitTransferMessage},
        sol_address::SolAddress,
        stringify, EvmAddress, Fee, OmniAddress, TransferMessage, H160,
    },
};

// Validator Action Approval(VAA) data
#[allow(dead_code)]
pub struct ParsedVAA {
    pub version: u8,
    pub guardian_set_index: u32,
    pub timestamp: u32,
    pub nonce: u32,
    pub len_signers: usize,

    pub emitter_chain: u16,
    pub emitter_address: Vec<u8>,
    pub sequence: u64,
    pub consistency_level: u8,
    pub payload: Vec<u8>,

    pub hash: Vec<u8>,
}

impl ParsedVAA {
    /* VAA format:

    header (length 6):
    0   uint8   version (0x01)
    1   uint32  guardian set index
    5   uint8   len signatures

    per signature (length 66):
    0   uint8       index of the signer (in guardian keys)
    1   [65]uint8   signature

    body:
    0   uint32      timestamp (unix in seconds)
    4   uint32      nonce
    8   uint16      emitter_chain
    10  [32]uint8   emitter_address
    42  uint64      sequence
    50  uint8       consistency_level
    51  []uint8     payload
    */

    pub const HEADER_LEN: usize = 6;
    pub const SIGNATURE_LEN: usize = 66;

    pub const GUARDIAN_SET_INDEX_POS: usize = 1;
    pub const LEN_SIGNER_POS: usize = 5;

    pub const VAA_NONCE_POS: usize = 4;
    pub const VAA_EMITTER_CHAIN_POS: usize = 8;
    pub const VAA_EMITTER_ADDRESS_POS: usize = 10;
    pub const VAA_SEQUENCE_POS: usize = 42;
    pub const VAA_CONSISTENCY_LEVEL_POS: usize = 50;
    pub const VAA_PAYLOAD_POS: usize = 51;

    pub fn parse(data: &[u8]) -> Self {
        let version = data.get_u8(0);

        // Load 4 bytes starting from index 1
        let guardian_set_index: u32 = data.get_u32(Self::GUARDIAN_SET_INDEX_POS);
        let len_signers = data.get_u8(Self::LEN_SIGNER_POS) as usize;
        let body_offset: usize = Self::HEADER_LEN + Self::SIGNATURE_LEN * len_signers;

        // Hash the body
        if body_offset >= data.len() {
            env::panic_str("InvalidVAA");
        }
        let body = &data[body_offset..];

        let hash = env::keccak256(body);

        // Signatures valid, apply VAA
        if body_offset + Self::VAA_PAYLOAD_POS > data.len() {
            env::panic_str("InvalidVAA");
        }

        let timestamp = data.get_u32(body_offset);
        let nonce = data.get_u32(body_offset + Self::VAA_NONCE_POS);
        let emitter_chain = data.get_u16(body_offset + Self::VAA_EMITTER_CHAIN_POS);
        let emitter_address = data
            .get_bytes32(body_offset + Self::VAA_EMITTER_ADDRESS_POS)
            .to_vec();
        let sequence = data.get_u64(body_offset + Self::VAA_SEQUENCE_POS);
        let consistency_level = data.get_u8(body_offset + Self::VAA_CONSISTENCY_LEVEL_POS);
        let payload = data[body_offset + Self::VAA_PAYLOAD_POS..].to_vec();

        ParsedVAA {
            version,
            guardian_set_index,
            timestamp,
            nonce,
            len_signers,
            emitter_chain,
            emitter_address,
            sequence,
            consistency_level,
            payload,
            hash,
        }
    }
}

sol! {
    struct InitTransferWh {
<<<<<<< HEAD
=======
        uint8 messageType;
>>>>>>> 2beb5f5d
        address sender;
        address tokenAddress;
        uint128 nonce;
        uint128 amount;
        uint128 fee;
        uint128 nativeFee;
        string recipient;
        string message;
    }

    struct FinTransferWh {
        uint8 messageType;
        string token;
        uint128 amount;
        string recipient;
        uint128 nonce;
    }

    struct DeployTokenWh {
        uint8 messageType;
        string token;
        address tokenAddress;
    }
}

impl TryInto<InitTransferMessage> for ParsedVAA {
    type Error = String;

    fn try_into(self) -> Result<InitTransferMessage, String> {
        let transfer =
            InitTransferWh::abi_decode_sequence(&self.payload, true).map_err(stringify)?;
        Ok(InitTransferMessage {
            transfer: TransferMessage {
                token: to_omni_address(self.emitter_chain, &transfer.tokenAddress.0 .0),
                amount: transfer.amount.into(),
                fee: Fee {
                    fee: transfer.fee.into(),
                    native_fee: transfer.nativeFee.into(),
                },
                recipient: transfer.recipient.parse().map_err(stringify)?,
                origin_nonce: transfer.nonce.into(),
                sender: to_omni_address(self.emitter_chain, &transfer.sender.0 .0),
                msg: transfer.message,
            },
            emitter_address: to_omni_address(self.emitter_chain, &self.emitter_address),
        })
    }
}

impl TryInto<FinTransferMessage> for ParsedVAA {
    type Error = String;

    fn try_into(self) -> Result<FinTransferMessage, String> {
        let transfer =
            FinTransferWh::abi_decode_sequence(&self.payload, true).map_err(stringify)?;

        Ok(FinTransferMessage {
            nonce: transfer.nonce.into(),
            fee_recipient: transfer.recipient.parse().map_err(stringify)?,
            amount: transfer.amount.into(),
            emitter_address: to_omni_address(self.emitter_chain, &self.emitter_address),
        })
    }
}

impl TryInto<DeployTokenMessage> for ParsedVAA {
    type Error = String;

    fn try_into(self) -> Result<DeployTokenMessage, String> {
        let transfer =
            DeployTokenWh::abi_decode_sequence(&self.payload, true).map_err(stringify)?;

        Ok(DeployTokenMessage {
            token: transfer.token.parse().map_err(stringify)?,
            token_address: to_omni_address(self.emitter_chain, &transfer.tokenAddress.0 .0),
            emitter_address: to_omni_address(self.emitter_chain, &self.emitter_address),
        })
    }
}

fn to_omni_address(emitter_chain: u16, address: &[u8]) -> OmniAddress {
    match emitter_chain {
        1 => OmniAddress::Sol(to_sol_address(address)),
<<<<<<< HEAD
        2 => OmniAddress::Eth(to_evm_address(address)),
        23 => OmniAddress::Arb(to_evm_address(address)),
        30 => OmniAddress::Base(to_evm_address(address)),
=======
        2 | 10002 => OmniAddress::Eth(to_evm_address(address)),
        23 | 10003 => OmniAddress::Arb(to_evm_address(address)),
        30 | 10004 => OmniAddress::Base(to_evm_address(address)),
>>>>>>> 2beb5f5d
        _ => env::panic_str("Chain not supported"),
    }
}

fn to_evm_address(address: &[u8]) -> EvmAddress {
    let address = if address.len() == 32 {
        &address[address.len() - 20..]
    } else {
        address
    };

    match address.try_into() {
        Ok(bytes) => H160(bytes),
        Err(_) => env::panic_str("Invalid EVM address"),
    }
}

fn to_sol_address(address: &[u8]) -> SolAddress {
    match address.try_into() {
        Ok(bytes) => SolAddress(bytes),
        Err(_) => env::panic_str("Invalid SOL address"),
    }
}<|MERGE_RESOLUTION|>--- conflicted
+++ resolved
@@ -113,10 +113,7 @@
 
 sol! {
     struct InitTransferWh {
-<<<<<<< HEAD
-=======
         uint8 messageType;
->>>>>>> 2beb5f5d
         address sender;
         address tokenAddress;
         uint128 nonce;
@@ -200,15 +197,9 @@
 fn to_omni_address(emitter_chain: u16, address: &[u8]) -> OmniAddress {
     match emitter_chain {
         1 => OmniAddress::Sol(to_sol_address(address)),
-<<<<<<< HEAD
-        2 => OmniAddress::Eth(to_evm_address(address)),
-        23 => OmniAddress::Arb(to_evm_address(address)),
-        30 => OmniAddress::Base(to_evm_address(address)),
-=======
         2 | 10002 => OmniAddress::Eth(to_evm_address(address)),
         23 | 10003 => OmniAddress::Arb(to_evm_address(address)),
         30 | 10004 => OmniAddress::Base(to_evm_address(address)),
->>>>>>> 2beb5f5d
         _ => env::panic_str("Chain not supported"),
     }
 }
