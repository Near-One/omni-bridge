use errors::SdkExpect;
use near_plugins::{
    access_control, access_control_any, pause, AccessControlRole, AccessControllable, Pausable,
    Upgradable,
};

use near_contract_standards::fungible_token::metadata::FungibleTokenMetadata;
use near_contract_standards::fungible_token::receiver::FungibleTokenReceiver;
use near_contract_standards::storage_management::StorageBalance;
use near_sdk::borsh::{self, BorshDeserialize, BorshSerialize};
use near_sdk::collections::{LookupMap, LookupSet};
use near_sdk::json_types::U128;
use near_sdk::serde::{Deserialize, Serialize};
use near_sdk::{
    env, ext_contract, near, require, serde_json, AccountId, BorshStorageKey, Gas, NearToken,
    PanicOnDefault, Promise, PromiseError, PromiseOrValue, PromiseResult,
};
use omni_types::locker_args::{
    BindTokenArgs, ClaimFeeArgs, DeployTokenArgs, FinTransferArgs, StorageDepositArgs,
};
use omni_types::mpc_types::SignatureResponse;
use omni_types::near_events::Nep141LockerEvent;
use omni_types::prover_args::VerifyProofArgs;
use omni_types::prover_result::ProverResult;
use omni_types::{
<<<<<<< HEAD
    BasicMetadata, ChainKind, ClaimNativeFeePayload, Fee, InitTransferMsg, MetadataPayload,
    NativeFee, Nonce, OmniAddress, PayloadType, SignRequest, TransferId, TransferMessage,
    TransferMessagePayload, UpdateFee,
=======
    ChainKind, ClaimNativeFeePayload, Fee, InitTransferMsg, MetadataPayload, NativeFee, Nonce,
    OmniAddress, PayloadType, SignRequest, TransferId, TransferMessage, TransferMessagePayload,
    UpdateFee,
>>>>>>> 2beb5f5d
};
use storage::{TransferMessageStorage, TransferMessageStorageValue};

mod errors;
mod storage;

#[cfg(test)]
mod tests;

const LOG_METADATA_GAS: Gas = Gas::from_tgas(10);
const LOG_METADATA_CALLBACK_GAS: Gas = Gas::from_tgas(260);
const MPC_SIGNING_GAS: Gas = Gas::from_tgas(250);
const SIGN_TRANSFER_CALLBACK_GAS: Gas = Gas::from_tgas(5);
const SIGN_LOG_METADATA_CALLBACK_GAS: Gas = Gas::from_tgas(5);
const SIGN_CLAIM_NATIVE_FEE_CALLBACK_GAS: Gas = Gas::from_tgas(5);
const VERIFY_POOF_GAS: Gas = Gas::from_tgas(50);
const CLAIM_FEE_CALLBACK_GAS: Gas = Gas::from_tgas(50);
const BIND_TOKEN_CALLBACK_GAS: Gas = Gas::from_tgas(25);
const BIND_TOKEN_REFUND_GAS: Gas = Gas::from_tgas(5);
const FT_TRANSFER_CALL_GAS: Gas = Gas::from_tgas(50);
const FT_TRANSFER_GAS: Gas = Gas::from_tgas(5);
const WNEAR_WITHDRAW_GAS: Gas = Gas::from_tgas(10);
const STORAGE_BALANCE_OF_GAS: Gas = Gas::from_tgas(3);
const STORAGE_DEPOSIT_GAS: Gas = Gas::from_tgas(3);
const DEPLOY_TOKEN_CALLBACK_GAS: Gas = Gas::from_tgas(75);
const DEPLOY_TOKEN_GAS: Gas = Gas::from_tgas(50);

const NO_DEPOSIT: NearToken = NearToken::from_near(0);
const ONE_YOCTO: NearToken = NearToken::from_yoctonear(1);
const NEP141_DEPOSIT: NearToken = NearToken::from_yoctonear(1_250_000_000_000_000_000_000);
const BRIDGE_TOKEN_INIT_BALANCE: NearToken = NearToken::from_near(3);
const SIGN_PATH: &str = "bridge-1";

#[derive(BorshSerialize, BorshStorageKey)]
enum StorageKey {
    PendingTransfers,
    Factories,
    FinalisedTransfers,
    TokenIdToAddress,
    AccountsBalances,
    TokenAddressToId,
<<<<<<< HEAD
    TokenDeployerAccounts,
    DeployedTokens,
=======
>>>>>>> 2beb5f5d
}

#[derive(AccessControlRole, Deserialize, Serialize, Copy, Clone)]
#[serde(crate = "near_sdk::serde")]
pub enum Role {
    DAO,
    PauseManager,
    UnrestrictedDeposit,
    UpgradableCodeStager,
    UpgradableCodeDeployer,
}

#[ext_contract(ext_token)]
pub trait ExtToken {
    fn ft_transfer(
        &mut self,
        receiver_id: AccountId,
        amount: U128,
        memo: Option<String>,
    ) -> PromiseOrValue<U128>;

    fn ft_transfer_call(
        &mut self,
        receiver_id: AccountId,
        amount: U128,
        memo: Option<String>,
        msg: String,
    ) -> PromiseOrValue<U128>;

    fn ft_metadata(&self) -> FungibleTokenMetadata;

    fn storage_deposit(
        &mut self,
        account_id: Option<AccountId>,
        registration_only: Option<bool>,
    ) -> Option<StorageBalance>;

    fn storage_balance_of(&mut self, account_id: Option<AccountId>) -> Option<StorageBalance>;
}

#[ext_contract(ext_signer)]
pub trait ExtSigner {
    fn sign(&mut self, request: SignRequest);
}

#[ext_contract(ext_prover)]
pub trait Prover {
    #[result_serializer(borsh)]
    fn verify_proof(&self, #[serializer(borsh)] args: VerifyProofArgs) -> ProverResult;
}

#[ext_contract(ext_wnear_token)]
pub trait ExtWNearToken {
    fn near_withdraw(&self, amount: U128);
}

#[ext_contract(ext_deployer)]
pub trait TokenDeployer {
    fn deploy_token(&self, account_id: AccountId, metadata: BasicMetadata) -> Promise;
}

#[near(contract_state)]
#[derive(Pausable, Upgradable, PanicOnDefault)]
#[access_control(role_type(Role))]
#[pausable(manager_roles(Role::PauseManager))]
#[upgradable(access_control_roles(
    code_stagers(Role::UpgradableCodeStager, Role::DAO),
    code_deployers(Role::UpgradableCodeDeployer, Role::DAO),
    duration_initializers(Role::DAO),
    duration_update_stagers(Role::DAO),
    duration_update_appliers(Role::DAO),
))]
pub struct Contract {
    pub prover_account: AccountId,
    pub factories: LookupMap<ChainKind, OmniAddress>,
    pub pending_transfers: LookupMap<Nonce, TransferMessageStorage>,
    pub finalised_transfers: LookupMap<TransferId, Option<NativeFee>>,
    pub token_id_to_address: LookupMap<(ChainKind, AccountId), OmniAddress>,
    pub token_address_to_id: LookupMap<OmniAddress, AccountId>,
<<<<<<< HEAD
    pub deployed_tokens: LookupSet<AccountId>,
    pub token_deployer_accounts: LookupMap<ChainKind, AccountId>,
=======
>>>>>>> 2beb5f5d
    pub mpc_signer: AccountId,
    pub current_nonce: Nonce,
    pub accounts_balances: LookupMap<AccountId, StorageBalance>,
    pub wnear_account_id: AccountId,
}

#[near]
impl FungibleTokenReceiver for Contract {
    #[pause(except(roles(Role::DAO, Role::UnrestrictedDeposit)))]
    fn ft_on_transfer(
        &mut self,
        sender_id: AccountId,
        amount: U128,
        msg: String,
    ) -> PromiseOrValue<U128> {
        let parsed_msg: InitTransferMsg = serde_json::from_str(&msg).sdk_expect("ERR_PARSE_MSG");

        self.current_nonce += 1;
        let transfer_message = TransferMessage {
            origin_nonce: U128(self.current_nonce),
            token: OmniAddress::Near(env::predecessor_account_id()),
            amount,
            recipient: parsed_msg.recipient,
            fee: Fee {
                fee: parsed_msg.fee,
                native_fee: parsed_msg.native_token_fee,
            },
            sender: OmniAddress::Near(sender_id.clone()),
            msg: String::new(),
        };
        require!(
            transfer_message.fee.fee < transfer_message.amount,
            "ERR_INVALID_FEE"
        );

        let mut required_storage_balance = self.add_transfer_message(
            self.current_nonce,
            transfer_message.clone(),
            sender_id.clone(),
        );
        required_storage_balance = required_storage_balance
            .saturating_add(NearToken::from_yoctonear(parsed_msg.native_token_fee.0));

        self.update_storage_balance(
            sender_id,
            required_storage_balance,
            NearToken::from_yoctonear(0),
        );

        env::log_str(&Nep141LockerEvent::InitTransferEvent { transfer_message }.to_log_string());
        PromiseOrValue::Value(U128(0))
    }
}

#[near]
impl Contract {
    #[init]
    pub fn new(
        prover_account: AccountId,
        mpc_signer: AccountId,
        nonce: U128,
        wnear_account_id: AccountId,
    ) -> Self {
        let mut contract = Self {
            prover_account,
            factories: LookupMap::new(StorageKey::Factories),
            pending_transfers: LookupMap::new(StorageKey::PendingTransfers),
            finalised_transfers: LookupMap::new(StorageKey::FinalisedTransfers),
            token_id_to_address: LookupMap::new(StorageKey::TokenIdToAddress),
            token_address_to_id: LookupMap::new(StorageKey::TokenAddressToId),
<<<<<<< HEAD
            deployed_tokens: LookupSet::new(StorageKey::DeployedTokens),
            token_deployer_accounts: LookupMap::new(StorageKey::TokenDeployerAccounts),
=======
>>>>>>> 2beb5f5d
            mpc_signer,
            current_nonce: nonce.0,
            accounts_balances: LookupMap::new(StorageKey::AccountsBalances),
            wnear_account_id,
        };

        contract.acl_init_super_admin(near_sdk::env::predecessor_account_id());
        contract.acl_grant_role("DAO".to_owned(), near_sdk::env::predecessor_account_id());
        contract
    }

    pub fn log_metadata(&self, token_id: &AccountId) -> Promise {
        ext_token::ext(token_id.clone())
            .with_static_gas(LOG_METADATA_GAS)
            .ft_metadata()
            .then(
                Self::ext(env::current_account_id())
                    .with_static_gas(LOG_METADATA_CALLBACK_GAS)
                    .with_attached_deposit(env::attached_deposit())
                    .log_metadata_callback(token_id),
            )
    }

    #[private]
    #[result_serializer(borsh)]
    pub fn log_metadata_callback(
        &self,
        #[callback] metadata: FungibleTokenMetadata,
        token_id: &AccountId,
    ) -> Promise {
        let metadata_payload = MetadataPayload {
            prefix: PayloadType::Metadata,
            token: token_id.to_string(),
            name: metadata.name,
            symbol: metadata.symbol,
            decimals: metadata.decimals,
        };

        let payload = near_sdk::env::keccak256_array(
            &borsh::to_vec(&metadata_payload).sdk_expect("ERR_BORSH"),
        );

        ext_signer::ext(self.mpc_signer.clone())
            .with_static_gas(MPC_SIGNING_GAS)
            .with_attached_deposit(env::attached_deposit())
            .sign(SignRequest {
                payload,
                path: SIGN_PATH.to_owned(),
                key_version: 0,
            })
            .then(
                Self::ext(env::current_account_id())
                    .with_static_gas(SIGN_LOG_METADATA_CALLBACK_GAS)
                    .sign_log_metadata_callback(metadata_payload),
            )
    }

    #[private]
    #[result_serializer(borsh)]
    pub fn sign_log_metadata_callback(
        &self,
        #[callback_result] call_result: Result<SignatureResponse, PromiseError>,
        #[serializer(borsh)] metadata_payload: MetadataPayload,
    ) {
        if let Ok(signature) = call_result {
            env::log_str(
                &Nep141LockerEvent::LogMetadataEvent {
                    signature,
                    metadata_payload,
                }
                .to_log_string(),
            );
        }
    }

    #[payable]
    pub fn update_transfer_fee(&mut self, nonce: U128, fee: UpdateFee) {
        match fee {
            UpdateFee::Fee(fee) => {
                let mut transfer = self.get_transfer_message_storage(nonce);

                require!(
                    OmniAddress::Near(env::predecessor_account_id()) == transfer.message.sender,
                    "Only sender can update fee"
                );

                let current_fee = transfer.message.fee;
                require!(
                    fee.fee >= current_fee.fee && fee.fee < transfer.message.amount,
                    "ERR_INVALID_FEE"
                );

                let diff_native_fee = fee
                    .native_fee
                    .0
                    .checked_sub(current_fee.native_fee.0)
                    .sdk_expect("ERR_LOWER_FEE");

                require!(
                    NearToken::from_yoctonear(diff_native_fee) == env::attached_deposit(),
                    "ERR_INVALID_ATTACHED_DEPOSIT"
                );

                transfer.message.fee = fee;
                self.insert_raw_transfer(nonce.0, transfer.message.clone(), transfer.owner);

                env::log_str(
                    &Nep141LockerEvent::UpdateFeeEvent {
                        transfer_message: transfer.message,
                    }
                    .to_log_string(),
                );
            }
            UpdateFee::Proof(_) => env::panic_str("TODO"),
        }
    }

    #[payable]
    pub fn sign_claim_native_fee(&mut self, nonces: Vec<U128>, recipient: OmniAddress) -> Promise {
        let chain_kind = recipient.get_chain();
        let mut amount: u128 = 0_u128;
        for nonce in &nonces {
            let native_fee = self
                .finalised_transfers
                .get(&(chain_kind, nonce.0))
                .flatten()
                .sdk_expect("ERR_NATIVE_FEE_NOT_EXISIT");

            require!(native_fee.recipient == recipient, "ERR_WRONG_RECIPIENT");
            amount += native_fee.amount.0;
        }

        let claim_payload = ClaimNativeFeePayload {
            prefix: PayloadType::ClaimNativeFee,
            nonces,
            amount: U128(amount),
            recipient,
        };
        let payload =
            near_sdk::env::keccak256_array(&borsh::to_vec(&claim_payload).sdk_expect("ERR_BORSH"));

        ext_signer::ext(self.mpc_signer.clone())
            .with_static_gas(MPC_SIGNING_GAS)
            .with_attached_deposit(env::attached_deposit())
            .sign(SignRequest {
                payload,
                path: SIGN_PATH.to_owned(),
                key_version: 0,
            })
            .then(
                Self::ext(env::current_account_id())
                    .with_static_gas(SIGN_CLAIM_NATIVE_FEE_CALLBACK_GAS)
                    .sign_claim_native_fee_callback(claim_payload),
            )
    }

    #[private]
    pub fn sign_claim_native_fee_callback(
        &mut self,
        #[callback_result] call_result: Result<SignatureResponse, PromiseError>,
        #[serializer(borsh)] claim_payload: ClaimNativeFeePayload,
    ) {
        if let Ok(signature) = call_result {
            env::log_str(
                &Nep141LockerEvent::SignClaimNativeFeeEvent {
                    signature,
                    claim_payload,
                }
                .to_log_string(),
            );
        }
    }

    /// # Panics
    ///
    /// This function will panic under the following conditions:
    ///
    /// - If the `borsh::to_vec` serialization of the `TransferMessagePayload` fails.
    /// - If a `fee` is provided and it doesn't match the fee in the stored transfer message.
    #[payable]
    pub fn sign_transfer(
        &mut self,
        nonce: U128,
        fee_recipient: Option<AccountId>,
        fee: &Option<Fee>,
    ) -> Promise {
        let transfer_message = self.get_transfer_message(nonce);
        if let Some(fee) = &fee {
            require!(&transfer_message.fee == fee, "Invalid fee");
        }

        let token_address = self
            .get_token_address(
                transfer_message.get_destination_chain(),
                self.get_token_id(&transfer_message.token),
            )
            .unwrap_or_else(|| env::panic_str("ERR_FAILED_TO_GET_TOKEN_ADDRESS"));

        let transfer_payload = TransferMessagePayload {
            prefix: PayloadType::TransferMessage,
            nonce,
            token_address,
            amount: U128(transfer_message.amount.0 - transfer_message.fee.fee.0),
            recipient: transfer_message.recipient,
            fee_recipient,
        };

        let payload = near_sdk::env::keccak256_array(&borsh::to_vec(&transfer_payload).unwrap());

        ext_signer::ext(self.mpc_signer.clone())
            .with_static_gas(MPC_SIGNING_GAS)
            .with_attached_deposit(env::attached_deposit())
            .sign(SignRequest {
                payload,
                path: SIGN_PATH.to_owned(),
                key_version: 0,
            })
            .then(
                Self::ext(env::current_account_id())
                    .with_static_gas(SIGN_TRANSFER_CALLBACK_GAS)
                    .sign_transfer_callback(transfer_payload, &transfer_message.fee),
            )
    }

    #[private]
    pub fn sign_transfer_callback(
        &mut self,
        #[callback_result] call_result: Result<SignatureResponse, PromiseError>,
        #[serializer(borsh)] message_payload: TransferMessagePayload,
        #[serializer(borsh)] fee: &Fee,
    ) {
        if let Ok(signature) = call_result {
            let nonce = message_payload.nonce;
            if fee.is_zero() {
                self.remove_transfer_message(nonce.0);
            }

            env::log_str(
                &Nep141LockerEvent::SignTransferEvent {
                    signature,
                    message_payload,
                }
                .to_log_string(),
            );
        }
    }

    #[payable]
    pub fn fin_transfer(&mut self, #[serializer(borsh)] args: FinTransferArgs) -> Promise {
        require!(
            args.storage_deposit_args.accounts.len() <= 2,
            "Invalid len of accounts for storage deposit"
        );
        let main_promise = ext_prover::ext(self.prover_account.clone())
            .with_static_gas(VERIFY_POOF_GAS)
            .with_attached_deposit(NO_DEPOSIT)
            .verify_proof(VerifyProofArgs {
                prover_id: args.chain_kind.as_ref().to_owned(),
                prover_args: args.prover_args,
            });

        let mut attached_deposit = env::attached_deposit();
        Self::check_or_pay_ft_storage(
            main_promise,
            &args.storage_deposit_args,
            &mut attached_deposit,
        )
        .then(
            Self::ext(env::current_account_id())
                .with_attached_deposit(attached_deposit)
                .with_static_gas(CLAIM_FEE_CALLBACK_GAS)
                .fin_transfer_callback(
                    &args.storage_deposit_args,
                    env::predecessor_account_id(),
                    args.native_fee_recipient,
                ),
        )
    }

    // TODO: try to split this function
    #[allow(clippy::too_many_lines)]
    #[private]
    #[payable]
    pub fn fin_transfer_callback(
        &mut self,
        #[serializer(borsh)] storage_deposit_args: &StorageDepositArgs,
        #[serializer(borsh)] predecessor_account_id: AccountId,
        #[serializer(borsh)] native_fee_recipient: Option<OmniAddress>,
    ) -> PromiseOrValue<U128> {
        let Ok(ProverResult::InitTransfer(init_transfer)) = Self::decode_prover_result(0) else {
            env::panic_str("Invalid proof message")
        };
        require!(
            self.factories
                .get(&init_transfer.emitter_address.get_chain())
                == Some(init_transfer.emitter_address),
            "Unknown factory"
        );

        let transfer_message = init_transfer.transfer;
        let mut required_balance;

        if let OmniAddress::Near(recipient) = &transfer_message.recipient {
            let native_fee = if transfer_message.fee.native_fee.0 != 0 {
                let recipient = native_fee_recipient.sdk_expect("ERR_FEE_RECIPIENT_NOT_SET");
                require!(
                    transfer_message.get_origin_chain() == recipient.get_chain(),
                    "ERR_WRONG_FEE_RECIPIENT_CHAIN"
                );
                Some(NativeFee {
                    amount: transfer_message.fee.native_fee,
                    recipient,
                })
            } else {
                None
            };

            required_balance =
                self.add_fin_transfer(&transfer_message.get_transfer_id(), &native_fee);

            let token = self.get_token_id(&transfer_message.token);
            require!(
                token == storage_deposit_args.token,
                "STORAGE_ERR: Invalid token"
            );
            require!(
                Self::check_storage_balance_result(1)
                    && &storage_deposit_args.accounts[0].0 == recipient,
                "STORAGE_ERR: The transfer recipient is omitted"
            );

            let amount_to_transfer = U128(transfer_message.amount.0 - transfer_message.fee.fee.0);

            let mut promise = if token == self.wnear_account_id && transfer_message.msg.is_empty() {
                ext_wnear_token::ext(self.wnear_account_id.clone())
                    .with_static_gas(WNEAR_WITHDRAW_GAS)
                    .with_attached_deposit(ONE_YOCTO)
                    .near_withdraw(amount_to_transfer)
                    .then(
                        Promise::new(recipient.clone())
                            .transfer(NearToken::from_yoctonear(amount_to_transfer.0)),
                    )
            } else {
                let transfer = ext_token::ext(token.clone()).with_attached_deposit(ONE_YOCTO);
                if transfer_message.msg.is_empty() {
                    transfer.with_static_gas(FT_TRANSFER_GAS).ft_transfer(
                        recipient.clone(),
                        amount_to_transfer,
                        None,
                    )
                } else {
                    transfer
                        .with_static_gas(FT_TRANSFER_CALL_GAS)
                        .ft_transfer_call(
                            recipient.clone(),
                            amount_to_transfer,
                            None,
                            transfer_message.msg.clone(),
                        )
                }
            };

            if transfer_message.fee.fee.0 > 0 {
                require!(
                    Self::check_storage_balance_result(2)
                        && storage_deposit_args.accounts[1].0 == predecessor_account_id,
                    "STORAGE_ERR: The fee recipient is omitted"
                );
                promise = promise.then(
                    ext_token::ext(token)
                        .with_static_gas(FT_TRANSFER_GAS)
                        .with_attached_deposit(ONE_YOCTO)
                        .ft_transfer(
                            predecessor_account_id.clone(),
                            transfer_message.fee.fee,
                            None,
                        ),
                );

                required_balance = required_balance.saturating_add(NearToken::from_yoctonear(2));
            } else {
                required_balance = required_balance.saturating_add(ONE_YOCTO);
            }

            self.update_storage_balance(
                predecessor_account_id,
                required_balance,
                env::attached_deposit(),
            );

            env::log_str(
                &Nep141LockerEvent::FinTransferEvent {
                    nonce: None,
                    transfer_message,
                }
                .to_log_string(),
            );

            promise.into()
        } else {
            required_balance = self.add_fin_transfer(&transfer_message.get_transfer_id(), &None);
            self.current_nonce += 1;
            required_balance = self
                .add_transfer_message(
                    self.current_nonce,
                    transfer_message.clone(),
                    predecessor_account_id.clone(),
                )
                .saturating_add(required_balance);

            self.update_storage_balance(
                predecessor_account_id,
                required_balance,
                env::attached_deposit(),
            );

            env::log_str(
                &Nep141LockerEvent::FinTransferEvent {
                    nonce: Some(U128(self.current_nonce)),
                    transfer_message,
                }
                .to_log_string(),
            );

            PromiseOrValue::Value(U128(self.current_nonce))
        }
    }

    #[payable]
    pub fn claim_fee(&mut self, #[serializer(borsh)] args: ClaimFeeArgs) -> Promise {
        ext_prover::ext(self.prover_account.clone())
            .with_static_gas(VERIFY_POOF_GAS)
            .with_attached_deposit(NO_DEPOSIT)
            .verify_proof(VerifyProofArgs {
                prover_id: args.chain_kind.as_ref().to_owned(),
                prover_args: args.prover_args,
            })
            .then(
                Self::ext(env::current_account_id())
                    .with_attached_deposit(env::attached_deposit())
                    .with_static_gas(CLAIM_FEE_CALLBACK_GAS)
                    .claim_fee_callback(args.native_fee_recipient, env::predecessor_account_id()),
            )
    }

    #[private]
    #[payable]
    pub fn claim_fee_callback(
        &mut self,
        #[serializer(borsh)] native_fee_recipient: Option<OmniAddress>,
        #[serializer(borsh)] predecessor_account_id: AccountId,
        #[callback_result]
        #[serializer(borsh)]
        call_result: Result<ProverResult, PromiseError>,
    ) -> Promise {
        let Ok(ProverResult::FinTransfer(fin_transfer)) = call_result else {
            env::panic_str("Invalid proof message")
        };
        require!(
            fin_transfer.fee_recipient == predecessor_account_id,
            "ERR_ONLY_FEE_RECIPIENT_CAN_CLAIM"
        );
        require!(
            self.factories
                .get(&fin_transfer.emitter_address.get_chain())
                == Some(fin_transfer.emitter_address),
            "ERR_UNKNOWN_FACTORY"
        );

        let message = self.remove_transfer_message(fin_transfer.nonce.0);
        let fee = message.amount.0 - fin_transfer.amount.0;

        if message.fee.native_fee.0 != 0 {
            let native_fee_recipient = native_fee_recipient.sdk_expect("ERR_FEE_RECIPIENT_NOT_SET");
            require!(
                message.get_origin_chain() == native_fee_recipient.get_chain(),
                "ERR_WRONG_FEE_RECIPIENT_CHAIN"
            );

            if message.get_origin_chain() == ChainKind::Near {
                let OmniAddress::Near(recipient) = &native_fee_recipient else {
                    env::panic_str("ERR_WRONG_CHAIN_KIND")
                };
                Promise::new(recipient.clone())
                    .transfer(NearToken::from_yoctonear(message.fee.native_fee.0));
            } else {
                let required_balance = self.update_fin_transfer(
                    &message.get_transfer_id(),
                    &Some(NativeFee {
                        amount: message.fee.native_fee,
                        recipient: native_fee_recipient.clone(),
                    }),
                );

                self.update_storage_balance(
                    predecessor_account_id,
                    required_balance,
                    env::attached_deposit(),
                );
            }
        }

        let token = self.get_token_id(&message.token);
        env::log_str(
            &Nep141LockerEvent::ClaimFeeEvent {
                transfer_message: message,
            }
            .to_log_string(),
        );

        ext_token::ext(token)
            .with_static_gas(LOG_METADATA_GAS)
            .with_attached_deposit(ONE_YOCTO)
            .ft_transfer(fin_transfer.fee_recipient, U128(fee), None)
    }

    #[payable]
    pub fn deploy_token(&mut self, #[serializer(borsh)] args: DeployTokenArgs) -> Promise {
        ext_prover::ext(self.prover_account.clone())
            .with_static_gas(VERIFY_POOF_GAS)
            .with_attached_deposit(NO_DEPOSIT)
            .verify_proof(VerifyProofArgs {
                prover_id: args.chain_kind.as_ref().to_owned(),
                prover_args: args.prover_args,
            })
            .then(
                Self::ext(env::current_account_id())
                    .with_attached_deposit(NO_DEPOSIT)
                    .with_static_gas(DEPLOY_TOKEN_CALLBACK_GAS)
                    .bind_token_callback(near_sdk::env::attached_deposit()),
            )
    }

    #[private]
    pub fn deploy_token_callback(
        &mut self,
        attached_deposit: NearToken,
        #[callback_result]
        #[serializer(borsh)]
        call_result: Result<ProverResult, PromiseError>,
    ) -> Promise {
        let Ok(ProverResult::TokenMetadata(metadata)) = call_result else {
            env::panic_str("ERR_INVALID_PROOF");
        };

        let chain = metadata.emitter_address.get_chain();
        require!(
            self.factories.get(&chain) == Some(metadata.emitter_address),
            "ERR_UNKNOWN_FACTORY"
        );
        let deployer = self
            .token_deployer_accounts
            .get(&chain)
            .unwrap_or_else(|| env::panic_str("ERR_DEPLOYER_NOT_SET"));
        let prefix = metadata.token_address.encode('-');
        let token_id: AccountId = format!("{}.{}", prefix, deployer)
            .parse()
            .unwrap_or_else(|_| env::panic_str("ERR_PARSE_ACCOUNT"));

        let storage_usage = env::storage_usage();
        require!(
            self.token_id_to_address
                .insert(&(chain, token_id.clone()), &metadata.token_address)
                .is_none(),
            "ERR_TOKEN_EXIST"
        );
        require!(
            self.token_address_to_id
                .insert(&metadata.token_address, &token_id)
                .is_none(),
            "ERR_TOKEN_EXIST"
        );
        require!(self.deployed_tokens.insert(&token_id), "ERR_TOKEN_EXIST");
        let required_deposit = env::storage_byte_cost()
            .saturating_mul((env::storage_usage().saturating_sub(storage_usage)).into())
            .saturating_add(BRIDGE_TOKEN_INIT_BALANCE);

        require!(
            attached_deposit >= required_deposit,
            "ERROR: The deposit is not sufficient to cover the storage."
        );

        ext_deployer::ext(deployer)
            .with_static_gas(DEPLOY_TOKEN_GAS)
            .with_attached_deposit(BRIDGE_TOKEN_INIT_BALANCE)
            .deploy_token(
                token_id,
                BasicMetadata {
                    name: metadata.name,
                    symbol: metadata.symbol,
                    decimals: metadata.decimals,
                },
            )
    }

    #[payable]
    pub fn bind_token(&mut self, #[serializer(borsh)] args: BindTokenArgs) -> Promise {
        ext_prover::ext(self.prover_account.clone())
            .with_static_gas(VERIFY_POOF_GAS)
            .with_attached_deposit(NO_DEPOSIT)
            .verify_proof(VerifyProofArgs {
                prover_id: args.chain_kind.as_ref().to_owned(),
                prover_args: args.prover_args,
            })
            .then(
                Self::ext(env::current_account_id())
                    .with_attached_deposit(NO_DEPOSIT)
                    .with_static_gas(BIND_TOKEN_CALLBACK_GAS)
                    .bind_token_callback(near_sdk::env::attached_deposit()),
            )
            .then(
                Self::ext(env::current_account_id())
                    .with_attached_deposit(env::attached_deposit())
                    .with_static_gas(BIND_TOKEN_REFUND_GAS)
                    .bind_token_refund(near_sdk::env::predecessor_account_id()),
            )
    }

    #[private]
    pub fn bind_token_callback(
        &mut self,
        attached_deposit: NearToken,
        #[callback_result]
        #[serializer(borsh)]
        call_result: Result<ProverResult, PromiseError>,
    ) -> NearToken {
        let Ok(ProverResult::DeployToken(deploy_token)) = call_result else {
            env::panic_str("ERROR: Invalid proof message");
        };

        require!(
            self.factories
                .get(&deploy_token.emitter_address.get_chain())
                == Some(deploy_token.emitter_address),
            "Unknown factory"
        );

        let storage_usage = env::storage_usage();
        self.token_id_to_address.insert(
            &(
                deploy_token.token_address.get_chain(),
                deploy_token.token.clone(),
            ),
            &deploy_token.token_address,
        );
        self.token_address_to_id
            .insert(&deploy_token.token_address, &deploy_token.token);
        let required_deposit = env::storage_byte_cost()
            .saturating_mul((env::storage_usage().saturating_sub(storage_usage)).into());

        require!(
            attached_deposit >= required_deposit,
            "ERROR: The deposit is not sufficient to cover the storage."
        );
        attached_deposit.saturating_sub(required_deposit)
    }

    #[private]
    #[payable]
    pub fn bind_token_refund(
        &mut self,
        predecessor_account_id: AccountId,
        #[callback_result] call_result: Result<NearToken, PromiseError>,
    ) {
        let refund_amount = call_result.unwrap_or(env::attached_deposit());
        Self::refund(predecessor_account_id, refund_amount);
    }

    pub fn get_token_address(
        &self,
        chain_kind: ChainKind,
        token: AccountId,
    ) -> Option<OmniAddress> {
        self.token_id_to_address.get(&(chain_kind, token))
    }

    pub fn get_transfer_message(&self, nonce: U128) -> TransferMessage {
        self.pending_transfers
            .get(&nonce.0)
            .map(storage::TransferMessageStorage::into_main)
            .map(|m| m.message)
            .sdk_expect("The transfer does not exist")
    }

    pub fn get_transfer_message_storage(&self, nonce: U128) -> TransferMessageStorageValue {
        self.pending_transfers
            .get(&nonce.0)
            .map(storage::TransferMessageStorage::into_main)
            .sdk_expect("The transfer does not exist")
    }

    pub fn is_transfer_finalised(&self, chain: ChainKind, nonce: U128) -> bool {
        self.finalised_transfers.contains_key(&(chain, nonce.0))
    }

    #[access_control_any(roles(Role::DAO))]
    pub fn add_factory(&mut self, address: OmniAddress) {
        self.factories.insert(&(&address).into(), &address);
    }

    #[access_control_any(roles(Role::DAO))]
    pub fn add_token_deployer(&mut self, chain: ChainKind, account_id: AccountId) {
        self.token_deployer_accounts.insert(&chain, &account_id);
    }
}

impl Contract {
    fn get_token_id(&self, address: &OmniAddress) -> AccountId {
        if let OmniAddress::Near(token_account_id) = address {
            token_account_id.clone()
        } else {
            self.token_address_to_id
                .get(address)
                .sdk_expect("ERR_TOKEN_NOT_REGISTERED")
        }
    }

    fn check_or_pay_ft_storage(
        mut main_promise: Promise,
        args: &StorageDepositArgs,
        attached_deposit: &mut NearToken,
    ) -> Promise {
        for (account, is_storage_deposit) in &args.accounts {
            let promise = if *is_storage_deposit {
                *attached_deposit = attached_deposit
                    .checked_sub(NEP141_DEPOSIT)
                    .sdk_expect("The attached deposit is less than required");
                ext_token::ext(args.token.clone())
                    .with_static_gas(STORAGE_DEPOSIT_GAS)
                    .with_attached_deposit(NEP141_DEPOSIT)
                    .storage_deposit(Some(account.clone()), Some(true))
            } else {
                ext_token::ext(args.token.clone())
                    .with_static_gas(STORAGE_BALANCE_OF_GAS)
                    .with_attached_deposit(NO_DEPOSIT)
                    .storage_balance_of(Some(account.clone()))
            };

            main_promise = main_promise.and(promise);
        }

        main_promise
    }

    fn check_storage_balance_result(result_idx: u64) -> bool {
        if result_idx >= env::promise_results_count() {
            return false;
        }
        match env::promise_result(result_idx) {
            PromiseResult::Successful(data) => {
                serde_json::from_slice::<Option<StorageBalance>>(&data)
                    .ok()
                    .flatten()
                    .is_some()
            }
            PromiseResult::Failed => false,
        }
    }

    fn decode_prover_result(result_idx: u64) -> Result<ProverResult, PromiseError> {
        match env::promise_result(result_idx) {
            PromiseResult::Successful(data) => {
                Ok(ProverResult::try_from_slice(&data).sdk_expect("Invalid proof"))
            }
            PromiseResult::Failed => Err(PromiseError::Failed),
        }
    }

    fn insert_raw_transfer(
        &mut self,
        nonce: u128,
        transfer_message: TransferMessage,
        message_owner: AccountId,
    ) -> Option<Vec<u8>> {
        self.pending_transfers.insert_raw(
            &borsh::to_vec(&nonce).sdk_expect("ERR_BORSH"),
            &TransferMessageStorage::encode_borsh(transfer_message, message_owner)
                .sdk_expect("ERR_BORSH"),
        )
    }

    fn add_transfer_message(
        &mut self,
        nonce: u128,
        transfer_message: TransferMessage,
        message_owner: AccountId,
    ) -> NearToken {
        let storage_usage = env::storage_usage();
        require!(
            self.insert_raw_transfer(nonce, transfer_message, message_owner)
                .is_none(),
            "ERR_KEY_EXIST"
        );
        env::storage_byte_cost().saturating_mul((env::storage_usage() - storage_usage).into())
    }

    fn remove_transfer_message(&mut self, nonce: u128) -> TransferMessage {
        let storage_usage = env::storage_usage();
        let transfer = self
            .pending_transfers
            .remove(&nonce)
            .map(storage::TransferMessageStorage::into_main)
            .sdk_expect("ERR_TRANSFER_NOT_EXIST");

        let refund =
            env::storage_byte_cost().saturating_mul((storage_usage - env::storage_usage()).into());

        if let Some(mut storage) = self.accounts_balances.get(&transfer.owner) {
            storage.available = storage.available.saturating_add(refund);
            self.accounts_balances.insert(&transfer.owner, &storage);
        }

        transfer.message
    }

    fn add_fin_transfer(
        &mut self,
        transfer_id: &TransferId,
        native_token_fee: &Option<NativeFee>,
    ) -> NearToken {
        let storage_usage = env::storage_usage();
        require!(
            self.finalised_transfers
                .insert(transfer_id, native_token_fee)
                .is_none(),
            "The transfer is already finalised"
        );
        env::storage_byte_cost()
            .saturating_mul((env::storage_usage().saturating_sub(storage_usage)).into())
    }

    fn update_fin_transfer(
        &mut self,
        transfer_id: &TransferId,
        native_token_fee: &Option<NativeFee>,
    ) -> NearToken {
        let storage_usage = env::storage_usage();
        self.finalised_transfers
            .insert(transfer_id, native_token_fee);
        env::storage_byte_cost()
            .saturating_mul((env::storage_usage().saturating_sub(storage_usage)).into())
    }

    fn update_storage_balance(
        &mut self,
        account_id: AccountId,
        required_balance: NearToken,
        attached_deposit: NearToken,
    ) {
        if attached_deposit >= required_balance {
            Self::refund(
                account_id,
                attached_deposit.saturating_sub(required_balance),
            );
        } else {
            let required_balance = required_balance.saturating_sub(attached_deposit);
            let mut storage_balance = self
                .accounts_balances
                .get(&account_id)
                .sdk_expect("ERR_ACCOUNT_NOT_REGISTERED");

            if storage_balance.available >= required_balance {
                storage_balance.available =
                    storage_balance.available.saturating_sub(required_balance);
                self.accounts_balances.insert(&account_id, &storage_balance);
            } else {
                env::panic_str("Not enough storage deposited");
            }
        }
    }

    fn refund(account_id: AccountId, amount: NearToken) {
        if !amount.is_zero() {
            Promise::new(account_id).transfer(amount);
        }
    }
}<|MERGE_RESOLUTION|>--- conflicted
+++ resolved
@@ -23,15 +23,9 @@
 use omni_types::prover_args::VerifyProofArgs;
 use omni_types::prover_result::ProverResult;
 use omni_types::{
-<<<<<<< HEAD
     BasicMetadata, ChainKind, ClaimNativeFeePayload, Fee, InitTransferMsg, MetadataPayload,
     NativeFee, Nonce, OmniAddress, PayloadType, SignRequest, TransferId, TransferMessage,
     TransferMessagePayload, UpdateFee,
-=======
-    ChainKind, ClaimNativeFeePayload, Fee, InitTransferMsg, MetadataPayload, NativeFee, Nonce,
-    OmniAddress, PayloadType, SignRequest, TransferId, TransferMessage, TransferMessagePayload,
-    UpdateFee,
->>>>>>> 2beb5f5d
 };
 use storage::{TransferMessageStorage, TransferMessageStorageValue};
 
@@ -73,11 +67,8 @@
     TokenIdToAddress,
     AccountsBalances,
     TokenAddressToId,
-<<<<<<< HEAD
     TokenDeployerAccounts,
     DeployedTokens,
-=======
->>>>>>> 2beb5f5d
 }
 
 #[derive(AccessControlRole, Deserialize, Serialize, Copy, Clone)]
@@ -157,11 +148,8 @@
     pub finalised_transfers: LookupMap<TransferId, Option<NativeFee>>,
     pub token_id_to_address: LookupMap<(ChainKind, AccountId), OmniAddress>,
     pub token_address_to_id: LookupMap<OmniAddress, AccountId>,
-<<<<<<< HEAD
     pub deployed_tokens: LookupSet<AccountId>,
     pub token_deployer_accounts: LookupMap<ChainKind, AccountId>,
-=======
->>>>>>> 2beb5f5d
     pub mpc_signer: AccountId,
     pub current_nonce: Nonce,
     pub accounts_balances: LookupMap<AccountId, StorageBalance>,
@@ -232,11 +220,8 @@
             finalised_transfers: LookupMap::new(StorageKey::FinalisedTransfers),
             token_id_to_address: LookupMap::new(StorageKey::TokenIdToAddress),
             token_address_to_id: LookupMap::new(StorageKey::TokenAddressToId),
-<<<<<<< HEAD
             deployed_tokens: LookupSet::new(StorageKey::DeployedTokens),
             token_deployer_accounts: LookupMap::new(StorageKey::TokenDeployerAccounts),
-=======
->>>>>>> 2beb5f5d
             mpc_signer,
             current_nonce: nonce.0,
             accounts_balances: LookupMap::new(StorageKey::AccountsBalances),
