use near_plugins::{
    access_control, access_control_any, pause, AccessControlRole, AccessControllable, Pausable,
    Upgradable,
};

use near_contract_standards::fungible_token::metadata::FungibleTokenMetadata;
use near_contract_standards::fungible_token::receiver::FungibleTokenReceiver;
use near_contract_standards::storage_management::StorageBalance;
use near_sdk::borsh::{self, BorshDeserialize, BorshSerialize};
use near_sdk::collections::LookupMap; // TODO compare the perfomance with store
use near_sdk::json_types::U128;
use near_sdk::serde::{Deserialize, Serialize};
use near_sdk::serde_json::json;
use near_sdk::{
    env, ext_contract, near, require, AccountId, BorshStorageKey, Gas, NearToken, PanicOnDefault,
    Promise, PromiseError, PromiseOrValue,
};
use omni_types::mpc_types::SignatureResponse;
use omni_types::prover_result::ProverResult;
use omni_types::{
    ChainKind, MetadataPayload, NearRecipient, Nonce, OmniAddress, SignRequest, TransferMessage,
    TransferMessagePayload, UpdateFee,
};

const LOG_METADATA_GAS: Gas = Gas::from_tgas(10);
const LOG_METADATA_CALLBCAK_GAS: Gas = Gas::from_tgas(260);
const MPC_SIGNING_GAS: Gas = Gas::from_tgas(250);
const SIGN_TRANSFER_CALLBACK_GAS: Gas = Gas::from_tgas(5);
const VERIFY_POOF_GAS: Gas = Gas::from_tgas(50);
const FINISH_CLAIM_FEE_GAS: Gas = Gas::from_tgas(50);
const FT_TRANSFER_CALL_GAS: Gas = Gas::from_tgas(50);
const FT_TRANSFER_GAS: Gas = Gas::from_tgas(5);
const NO_DEPOSIT: NearToken = NearToken::from_near(0);

#[derive(BorshSerialize, BorshStorageKey)]
enum StorageKey {
    PendingTransfers,
    Factories,
}

#[derive(AccessControlRole, Deserialize, Serialize, Copy, Clone)]
#[serde(crate = "near_sdk::serde")]
pub enum Role {
    DAO,
    PauseManager,
    UnrestrictedDeposit,
    UpgradableCodeStager,
    UpgradableCodeDeployer,
}

<<<<<<< HEAD
#[ext_contract(ext_self)]
pub trait ExtContract {
    fn log_metadata_callbcak(
        &self,
        #[callback] metadata: FungibleTokenMetadata,
        token_id: AccountId,
    );
    fn sign_transfer_callback(
        &self,
        #[callback_result] call_result: Result<SignatureResponse, PromiseError>,
        nonce: U128,
    );
    fn fin_transfer_callback(
        &self,
        #[callback_result]
        #[serializer(borsh)]
        call_result: Result<ProverResult, PromiseError>,
    );
    fn claim_fee_callback(
        &self,
        #[callback_result]
        #[serializer(borsh)]
        call_result: Result<ProverResult, PromiseError>,
    );
=======
#[derive(Deserialize, Serialize, Clone)]
pub enum Nep141LockerEvent {
    InitTransferEvent {
        transfer_message: TransferMessage,
    },
    SignTransferEvent {
        signature: SignatureResponse,
        message_payload: TransferMessagePayload,
    },
}

impl Nep141LockerEvent {
    pub fn to_log_string(&self) -> String {
        json!(self).to_string()
    }
>>>>>>> 6324e451
}

#[ext_contract(ext_token)]
pub trait ExtToken {
    fn ft_transfer(
        &mut self,
        receiver_id: AccountId,
        amount: U128,
        memo: Option<String>,
    ) -> PromiseOrValue<U128>;

    fn ft_transfer_call(
        &mut self,
        receiver_id: AccountId,
        amount: U128,
        memo: Option<String>,
        msg: String,
    ) -> PromiseOrValue<U128>;

    fn ft_metadata(&self) -> FungibleTokenMetadata;

    fn storage_balance_of(&mut self, account_id: Option<AccountId>) -> Option<StorageBalance>;
}

#[ext_contract(ext_signer)]
pub trait ExtSigner {
    fn sign(&mut self, request: SignRequest);
}

#[ext_contract(ext_prover)]
pub trait Prover {
    #[result_serializer(borsh)]
    fn verify_proof(&self, #[serializer(borsh)] proof: Vec<u8>) -> ProverResult;
}

#[near(contract_state)]
#[derive(Pausable, Upgradable, PanicOnDefault)]
#[access_control(role_type(Role))]
#[pausable(manager_roles(Role::PauseManager))]
#[upgradable(access_control_roles(
    code_stagers(Role::UpgradableCodeStager, Role::DAO),
    code_deployers(Role::UpgradableCodeDeployer, Role::DAO),
    duration_initializers(Role::DAO),
    duration_update_stagers(Role::DAO),
    duration_update_appliers(Role::DAO),
))]
pub struct Contract {
    pub prover_account: AccountId,
    pub factories: LookupMap<ChainKind, OmniAddress>,
    pub pending_transfers: LookupMap<Nonce, TransferMessage>,
    pub mpc_signer: AccountId,
    pub current_nonce: Nonce,
}

#[near]
impl FungibleTokenReceiver for Contract {
    #[pause(except(roles(Role::DAO, Role::UnrestrictedDeposit)))]
    fn ft_on_transfer(
        &mut self,
        sender_id: AccountId,
        amount: U128,
        msg: String,
    ) -> PromiseOrValue<U128> {
        self.current_nonce += 1;
        let transfer_message = TransferMessage {
            origin_nonce: U128(self.current_nonce),
            token: env::predecessor_account_id(),
            amount,
            recipient: msg.parse().unwrap(),
            fee: U128(0), // TODO get fee from msg
            sender: OmniAddress::Near(sender_id.to_string()),
        };

        self.pending_transfers
            .insert(&self.current_nonce, &transfer_message);

        env::log_str(&Nep141LockerEvent::InitTransferEvent { transfer_message }.to_log_string());
        PromiseOrValue::Value(U128(0))
    }
}

#[near]
impl Contract {
    #[init]
    pub fn new(prover_account: AccountId, mpc_signer: AccountId, nonce: U128) -> Self {
        let mut contract = Self {
            prover_account,
            factories: LookupMap::new(StorageKey::Factories),
            pending_transfers: LookupMap::new(StorageKey::PendingTransfers),
            mpc_signer,
            current_nonce: nonce.0,
        };

        contract.acl_init_super_admin(near_sdk::env::predecessor_account_id());
        contract.acl_grant_role("DAO".to_owned(), near_sdk::env::predecessor_account_id());
        contract
    }

    pub fn log_metadata(&self, token_id: AccountId) -> Promise {
        ext_token::ext(token_id.clone())
            .with_static_gas(LOG_METADATA_GAS)
            .ft_metadata()
            .then(
                Self::ext(env::current_account_id())
                    .with_static_gas(LOG_METADATA_CALLBCAK_GAS)
                    .log_metadata_callbcak(token_id),
            )
    }

    #[private]
    #[result_serializer(borsh)]
    pub fn log_metadata_callbcak(
        &self,
        #[callback] metadata: FungibleTokenMetadata,
        token_id: AccountId,
    ) -> Promise {
        let metadata_paylaod = MetadataPayload {
            token: token_id.to_string(),
            name: metadata.name,
            symbol: metadata.symbol,
            decimals: metadata.decimals,
        };

        let payload = near_sdk::env::keccak256_array(&borsh::to_vec(&metadata_paylaod).unwrap());

        ext_signer::ext(self.mpc_signer.clone())
            .with_static_gas(MPC_SIGNING_GAS)
            .with_attached_deposit(env::attached_deposit())
            .sign(SignRequest {
                payload,
                path: "bridge-1".to_owned(),
                key_version: 0,
            })
    }

    pub fn update_transfer_fee(&mut self, nonce: U128, fee: UpdateFee) {
        match fee {
            UpdateFee::Fee(fee) => {
                let mut message = self.get_transfer_message(nonce);

                require!(
                    OmniAddress::Near(env::predecessor_account_id().to_string()) == message.sender,
                    "Only sender can update fee"
                );

                message.fee = fee;
                self.pending_transfers.insert(&nonce.0, &message);
            }
            UpdateFee::Proof(_) => env::panic_str("TODO"),
        }
    }

    #[payable]
    pub fn sign_transfer(&mut self, nonce: U128, relayer: Option<OmniAddress>) -> Promise {
        let transfer_message = self.get_transfer_message(nonce);
<<<<<<< HEAD
        let withdraw_payload = TransferMessagePayload {
=======
        let transfer_payload = TransferMessagePayload {
>>>>>>> 6324e451
            nonce,
            token: transfer_message.token,
            amount: U128(transfer_message.amount.0 - transfer_message.fee.0),
            recipient: transfer_message.recipient,
            relayer,
        };

        let payload = near_sdk::env::keccak256_array(&borsh::to_vec(&transfer_payload).unwrap());

        ext_signer::ext(self.mpc_signer.clone())
            .with_static_gas(MPC_SIGNING_GAS)
            .with_attached_deposit(env::attached_deposit())
            .sign(SignRequest {
                payload,
                path: "bridge-1".to_owned(),
                key_version: 0,
            })
            .then(
                Self::ext(env::current_account_id())
                    .with_static_gas(SIGN_TRANSFER_CALLBACK_GAS)
                    .sign_transfer_callback(transfer_payload),
            )
    }

    #[private]
    pub fn sign_transfer_callback(
        &mut self,
        #[callback_result] call_result: Result<SignatureResponse, PromiseError>,
        #[serializer(borsh)] message_payload: TransferMessagePayload,
    ) {
        if let Ok(signature) = call_result {
            let nonce = message_payload.nonce;
            let transfer_message = self.get_transfer_message(nonce);
            if transfer_message.fee.0 == 0 {
                self.pending_transfers.remove(&nonce.0);
            }

            env::log_str(
                &Nep141LockerEvent::SignTransferEvent {
                    signature,
                    message_payload,
                }
                .to_log_string(),
            );
        }
    }

    pub fn fin_transfer(&self, #[serializer(borsh)] proof: Vec<u8>) -> Promise {
        ext_prover::ext(self.prover_account.clone())
            .with_static_gas(VERIFY_POOF_GAS)
            .with_attached_deposit(NO_DEPOSIT)
            .verify_proof(proof)
            .then(
                Self::ext(env::current_account_id())
                    .with_attached_deposit(env::attached_deposit())
                    .with_static_gas(FINISH_CLAIM_FEE_GAS)
                    .claim_fee_callback(),
            )
    }

    #[private]
    pub fn fin_transfer_callback(
        &mut self,
        #[callback_result]
        #[serializer(borsh)]
        call_result: Result<ProverResult, PromiseError>,
    ) -> PromiseOrValue<U128> {
        let Ok(ProverResult::InitTransfer(fin_transfer_message)) = call_result else {
            env::panic_str("Invalid proof message")
        };
        let transfer_message = self.get_transfer_message(fin_transfer_message.nonce);

        if let OmniAddress::Near(recipient) = transfer_message.recipient {
            let recipient: NearRecipient = recipient
                .parse()
                .unwrap_or_else(|_| env::panic_str("Failed to parse recipient"));

            let amount_to_transfer = U128(transfer_message.amount.0 - transfer_message.fee.0);
            // TODO transfer fee
            match recipient.message {
                Some(message) => ext_token::ext(transfer_message.token)
                    .with_static_gas(FT_TRANSFER_CALL_GAS)
                    .with_attached_deposit(NearToken::from_yoctonear(0))
                    .ft_transfer_call(recipient.target, amount_to_transfer, None, message)
                    .into(),
                None => ext_token::ext(transfer_message.token)
                    .with_static_gas(FT_TRANSFER_GAS)
                    .with_attached_deposit(NearToken::from_yoctonear(0))
                    .ft_transfer(recipient.target, amount_to_transfer, None)
                    .into(),
            }
        } else {
            self.current_nonce += 1;
            self.pending_transfers
                .insert(&self.current_nonce, &transfer_message);

            PromiseOrValue::Value(U128(self.current_nonce))
        }
    }

    pub fn claim_fee(&self, proof: Vec<u8>) -> Promise {
        ext_prover::ext(self.prover_account.clone())
            .with_static_gas(VERIFY_POOF_GAS)
            .with_attached_deposit(NO_DEPOSIT)
            .verify_proof(proof)
            .then(
                Self::ext(env::current_account_id())
                    .with_attached_deposit(env::attached_deposit())
                    .with_static_gas(FINISH_CLAIM_FEE_GAS)
                    .claim_fee_callback(),
            )
    }

    #[private]
    pub fn claim_fee_callback(
        &mut self,
        #[callback_result]
        #[serializer(borsh)]
        call_result: Result<ProverResult, PromiseError>,
    ) -> Promise {
        let Ok(ProverResult::FinTransfer(fin_transfer)) = call_result else {
            env::panic_str("Invalid proof message")
        };

        let message = self.get_transfer_message(fin_transfer.nonce);
        self.pending_transfers.remove(&fin_transfer.nonce.0);
        require!(
            self.factories.get(&fin_transfer.contract.get_chain()) == Some(fin_transfer.contract),
            "Unknown factory"
        );

        ext_token::ext(message.token)
            .with_static_gas(LOG_METADATA_GAS)
            .ft_transfer(fin_transfer.claim_recipient, message.fee, None)
    }

    pub fn get_transfer_message(&self, nonce: U128) -> TransferMessage {
        self.pending_transfers
            .get(&nonce.0)
            .unwrap_or_else(|| panic!("The transfer does not exist"))
    }

    #[access_control_any(roles(Role::DAO))]
    pub fn add_factory(&mut self, address: OmniAddress) {
        self.factories.insert(&(&address).into(), &address);
    }
}<|MERGE_RESOLUTION|>--- conflicted
+++ resolved
@@ -7,7 +7,7 @@
 use near_contract_standards::fungible_token::receiver::FungibleTokenReceiver;
 use near_contract_standards::storage_management::StorageBalance;
 use near_sdk::borsh::{self, BorshDeserialize, BorshSerialize};
-use near_sdk::collections::LookupMap; // TODO compare the perfomance with store
+use near_sdk::collections::LookupMap;
 use near_sdk::json_types::U128;
 use near_sdk::serde::{Deserialize, Serialize};
 use near_sdk::serde_json::json;
@@ -48,32 +48,6 @@
     UpgradableCodeDeployer,
 }
 
-<<<<<<< HEAD
-#[ext_contract(ext_self)]
-pub trait ExtContract {
-    fn log_metadata_callbcak(
-        &self,
-        #[callback] metadata: FungibleTokenMetadata,
-        token_id: AccountId,
-    );
-    fn sign_transfer_callback(
-        &self,
-        #[callback_result] call_result: Result<SignatureResponse, PromiseError>,
-        nonce: U128,
-    );
-    fn fin_transfer_callback(
-        &self,
-        #[callback_result]
-        #[serializer(borsh)]
-        call_result: Result<ProverResult, PromiseError>,
-    );
-    fn claim_fee_callback(
-        &self,
-        #[callback_result]
-        #[serializer(borsh)]
-        call_result: Result<ProverResult, PromiseError>,
-    );
-=======
 #[derive(Deserialize, Serialize, Clone)]
 pub enum Nep141LockerEvent {
     InitTransferEvent {
@@ -89,7 +63,6 @@
     pub fn to_log_string(&self) -> String {
         json!(self).to_string()
     }
->>>>>>> 6324e451
 }
 
 #[ext_contract(ext_token)]
@@ -245,11 +218,7 @@
     #[payable]
     pub fn sign_transfer(&mut self, nonce: U128, relayer: Option<OmniAddress>) -> Promise {
         let transfer_message = self.get_transfer_message(nonce);
-<<<<<<< HEAD
-        let withdraw_payload = TransferMessagePayload {
-=======
         let transfer_payload = TransferMessagePayload {
->>>>>>> 6324e451
             nonce,
             token: transfer_message.token,
             amount: U128(transfer_message.amount.0 - transfer_message.fee.0),
