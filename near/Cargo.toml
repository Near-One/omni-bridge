--- conflicted
+++ resolved
@@ -35,10 +35,7 @@
 near-workspaces = "0.12.0"
 tokio = "1.40"
 anyhow = "1"
-<<<<<<< HEAD
 ethereum-types = { version = "0.15.1", default-features = false, features = ["rlp", "serialize"] }
 rlp = "0.6"
 sha3 = "0.10.0"
-=======
-alloy-sol-types = "0.8"
->>>>>>> 5d705c63
+alloy-sol-types = "0.8"