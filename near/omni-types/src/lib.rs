use borsh::{BorshDeserialize, BorshSerialize};
use core::fmt;
use core::str::FromStr;
use hex::FromHex;
use near_sdk::json_types::U128;
use near_sdk::serde::{Deserialize, Serialize};
use near_sdk::{near, AccountId};
use num_enum::IntoPrimitive;
use schemars::JsonSchema;
use serde::de::Visitor;
use sol_address::SolAddress;

pub mod evm;
pub mod locker_args;
pub mod mpc_types;
pub mod near_events;
pub mod prover_args;
pub mod prover_result;
pub mod sol_address;
pub mod utils;
pub mod btc;

#[cfg(test)]
mod tests;

#[near(serializers = [borsh])]
#[derive(Debug, Clone, Hash, PartialEq, Eq)]
pub struct H160(pub [u8; 20]);

impl FromStr for H160 {
    type Err = String;

    fn from_str(s: &str) -> Result<Self, Self::Err> {
        let result = Vec::from_hex(s.strip_prefix("0x").map_or(s, |stripped| stripped))
            .map_err(|_| "ERR_INVALIDE_HEX")?;
        Ok(Self(
            result
                .try_into()
                .map_err(|err| format!("Invalid length: {err:?}"))?,
        ))
    }
}

impl fmt::Display for H160 {
    fn fmt(&self, f: &mut fmt::Formatter) -> fmt::Result {
        write!(f, "0x{}", hex::encode(self.0))
    }
}

impl H160 {
    pub const ZERO: Self = Self([0u8; 20]);

    pub fn is_zero(&self) -> bool {
        *self == Self::ZERO
    }

    pub fn to_eip_55_checksum(&self) -> String {
        let hex_addr = hex::encode(self.0);

        let hash = utils::keccak256(hex_addr.as_bytes());

        let mut result = String::with_capacity(40);

        for (i, c) in hex_addr.chars().enumerate() {
            let hash_byte = hash[i / 2];

            let hash_nibble = if i % 2 == 0 {
                (hash_byte >> 4) & 0xF
            } else {
                hash_byte & 0xF
            };

            let c = match c {
                'a'..='f' => {
                    if hash_nibble >= 8 {
                        c.to_ascii_uppercase()
                    } else {
                        c
                    }
                }
                _ => c,
            };

            result.push(c);
        }

        result
    }
}

impl<'de> Deserialize<'de> for H160 {
    fn deserialize<D>(deserializer: D) -> Result<Self, D::Error>
    where
        D: serde::Deserializer<'de>,
    {
        struct HexVisitor;

        impl Visitor<'_> for HexVisitor {
            type Value = H160;

            fn expecting(&self, formatter: &mut fmt::Formatter) -> fmt::Result {
                formatter.write_str("a hex string")
            }

            fn visit_str<E>(self, s: &str) -> Result<Self::Value, E>
            where
                E: serde::de::Error,
            {
                s.parse().map_err(serde::de::Error::custom)
            }
        }

        deserializer.deserialize_str(HexVisitor)
    }
}

impl Serialize for H160 {
    fn serialize<S>(
        &self,
        serializer: S,
    ) -> Result<<S as serde::Serializer>::Ok, <S as serde::Serializer>::Error>
    where
        S: serde::Serializer,
    {
        serializer.serialize_str(&self.to_string())
    }
}

#[near(serializers = [borsh, json])]
#[derive(
    Debug,
    Eq,
    Clone,
    Copy,
    PartialEq,
    PartialOrd,
    Ord,
    strum_macros::AsRefStr,
    Default,
    IntoPrimitive,
)]
#[repr(u8)]
pub enum ChainKind {
    #[default]
    #[serde(alias = "eth")]
    Eth,
    #[serde(alias = "near")]
    Near,
    #[serde(alias = "sol")]
    Sol,
    #[serde(alias = "arb")]
    Arb,
    #[serde(alias = "base")]
    Base,
    #[serde(alias = "btc")]
    Btc,
}

impl FromStr for ChainKind {
    type Err = String;

    fn from_str(s: &str) -> Result<Self, Self::Err> {
        near_sdk::serde_json::from_str(&format!("\"{s}\"")).map_err(stringify)
    }
}

impl From<&OmniAddress> for ChainKind {
    fn from(input: &OmniAddress) -> Self {
        input.get_chain()
    }
}

impl TryFrom<u8> for ChainKind {
    type Error = String;
    fn try_from(input: u8) -> Result<Self, String> {
        match input {
<<<<<<< HEAD
            0 => Ok(ChainKind::Eth),
            1 => Ok(ChainKind::Near),
            2 => Ok(ChainKind::Sol),
            3 => Ok(ChainKind::Arb),
            4 => Ok(ChainKind::Base),
            5 => Ok(ChainKind::Btc),
=======
            0 => Ok(Self::Eth),
            1 => Ok(Self::Near),
            2 => Ok(Self::Sol),
            3 => Ok(Self::Arb),
            4 => Ok(Self::Base),
>>>>>>> 3493a98d
            _ => Err(format!("{input:?} invalid chain kind")),
        }
    }
}

pub type EvmAddress = H160;
pub type BtcAddress = String;

pub const ZERO_ACCOUNT_ID: &str =
    "0000000000000000000000000000000000000000000000000000000000000000";

#[near(serializers=[borsh])]
#[derive(Debug, Clone, Hash, PartialEq, Eq)]
pub enum OmniAddress {
    Eth(EvmAddress),
    Near(AccountId),
    Sol(SolAddress),
    Arb(EvmAddress),
    Base(EvmAddress),
    Btc(BtcAddress)
}

impl OmniAddress {
    #[allow(clippy::missing_panics_doc)]
    pub fn new_zero(chain_kind: ChainKind) -> Result<Self, String> {
        match chain_kind {
<<<<<<< HEAD
            ChainKind::Eth => Ok(OmniAddress::Eth(H160::ZERO)),
            ChainKind::Near => Ok(OmniAddress::Near(
                ZERO_ACCOUNT_ID.parse().map_err(stringify)?,
            )),
            ChainKind::Sol => Ok(OmniAddress::Sol(SolAddress::ZERO)),
            ChainKind::Arb => Ok(OmniAddress::Arb(H160::ZERO)),
            ChainKind::Base => Ok(OmniAddress::Base(H160::ZERO)),
            ChainKind::Btc => Ok(OmniAddress::Btc("1111111111111111111114oLvT2".to_string())),
=======
            ChainKind::Eth => Ok(Self::Eth(H160::ZERO)),
            ChainKind::Near => Ok(Self::Near(ZERO_ACCOUNT_ID.parse().map_err(stringify)?)),
            ChainKind::Sol => Ok(Self::Sol(SolAddress::ZERO)),
            ChainKind::Arb => Ok(Self::Arb(H160::ZERO)),
            ChainKind::Base => Ok(Self::Base(H160::ZERO)),
>>>>>>> 3493a98d
        }
    }

    pub fn new_from_evm_address(
        chain_kind: ChainKind,
        address: EvmAddress,
    ) -> Result<Self, String> {
        match chain_kind {
            ChainKind::Eth => Ok(Self::Eth(address)),
            ChainKind::Arb => Ok(Self::Arb(address)),
            ChainKind::Base => Ok(Self::Base(address)),
            _ => Err(format!("{chain_kind:?} is not an EVM chain")),
        }
    }

    pub fn new_from_slice(chain_kind: ChainKind, address: &[u8]) -> Result<Self, String> {
        match chain_kind {
            ChainKind::Sol => Ok(Self::Sol(Self::to_sol_address(address)?)),
            ChainKind::Eth | ChainKind::Arb | ChainKind::Base => {
                Self::new_from_evm_address(chain_kind, Self::to_evm_address(address)?)
            }
            ChainKind::Near => Ok(Self::Near(Self::to_near_account_id(address)?)),
            ChainKind::Btc => Ok(Self::Btc(String::from_utf8(address.to_vec()).map_err(|e| format!("Invalid UTF-8 in BTC address: {}", e))?)),
        }
    }

    pub const fn get_chain(&self) -> ChainKind {
        match self {
<<<<<<< HEAD
            OmniAddress::Eth(_) => ChainKind::Eth,
            OmniAddress::Near(_) => ChainKind::Near,
            OmniAddress::Sol(_) => ChainKind::Sol,
            OmniAddress::Arb(_) => ChainKind::Arb,
            OmniAddress::Base(_) => ChainKind::Base,
            OmniAddress::Btc(_) => ChainKind::Btc,
=======
            Self::Eth(_) => ChainKind::Eth,
            Self::Near(_) => ChainKind::Near,
            Self::Sol(_) => ChainKind::Sol,
            Self::Arb(_) => ChainKind::Arb,
            Self::Base(_) => ChainKind::Base,
>>>>>>> 3493a98d
        }
    }

    pub fn encode(&self, separator: char, skip_zero_address: bool) -> String {
        let (chain_str, address) = match self {
<<<<<<< HEAD
            OmniAddress::Eth(address) => ("eth", address.to_string()),
            OmniAddress::Near(address) => ("near", address.to_string()),
            OmniAddress::Sol(address) => ("sol", address.to_string()),
            OmniAddress::Arb(address) => ("arb", address.to_string()),
            OmniAddress::Base(address) => ("base", address.to_string()),
            OmniAddress::Btc(address) => ("btc", address.to_string()),
=======
            Self::Eth(address) => ("eth", address.to_string()),
            Self::Near(address) => ("near", address.to_string()),
            Self::Sol(address) => ("sol", address.to_string()),
            Self::Arb(address) => ("arb", address.to_string()),
            Self::Base(address) => ("base", address.to_string()),
>>>>>>> 3493a98d
        };

        if skip_zero_address && self.is_zero() {
            chain_str.to_string()
        } else {
            format!("{chain_str}{separator}{address}")
        }
    }

    pub fn is_zero(&self) -> bool {
        match self {
<<<<<<< HEAD
            OmniAddress::Eth(address) | OmniAddress::Arb(address) | OmniAddress::Base(address) => {
                address.is_zero()
            }
            OmniAddress::Near(address) => *address == ZERO_ACCOUNT_ID,
            OmniAddress::Sol(address) => address.is_zero(),
            OmniAddress::Btc(address) => address == "1111111111111111111114oLvT2",
=======
            Self::Eth(address) | Self::Arb(address) | Self::Base(address) => address.is_zero(),
            Self::Near(address) => *address == ZERO_ACCOUNT_ID,
            Self::Sol(address) => address.is_zero(),
>>>>>>> 3493a98d
        }
    }

    pub fn get_token_prefix(&self) -> String {
        match self {
            Self::Sol(address) => {
                if self.is_zero() {
                    "sol".to_string()
                } else {
                    // The AccountId on Near can't be uppercased and has a 64 character limit,
                    // so we encode the solana address into 20 bytes to bypass these restrictions
                    let hashed_address = H160(
                        utils::keccak256(&address.0)[12..]
                            .try_into()
                            .unwrap_or_default(),
                    )
                    .to_string();
                    format!("sol-{hashed_address}")
                }
            }
            Self::Eth(address) => {
                if self.is_zero() {
                    "eth".to_string()
                } else {
                    address.to_string()[2..].to_string()
                }
            }
            _ => self.encode('-', true),
        }
    }

    fn to_evm_address(address: &[u8]) -> Result<EvmAddress, String> {
        let address = if address.len() == 32 {
            &address[address.len() - 20..]
        } else {
            address
        };

        address.try_into().map_or_else(
            |_| Err("Invalid EVM address".to_string()),
            |bytes| Ok(H160(bytes)),
        )
    }

    fn to_sol_address(address: &[u8]) -> Result<SolAddress, String> {
        address.try_into().map_or_else(
            |_| Err("Invalid SOL address".to_string()),
            |bytes| Ok(SolAddress(bytes)),
        )
    }

    fn to_near_account_id(address: &[u8]) -> Result<AccountId, String> {
        AccountId::from_str(&String::from_utf8(address.to_vec()).map_err(stringify)?)
            .map_err(stringify)
    }
}

impl FromStr for OmniAddress {
    type Err = String;

    fn from_str(input: &str) -> Result<Self, Self::Err> {
        let (chain, recipient) = input.split_once(':').unwrap_or(("eth", input));

        match chain {
<<<<<<< HEAD
            "eth" => Ok(OmniAddress::Eth(recipient.parse().map_err(stringify)?)),
            "near" => Ok(OmniAddress::Near(recipient.parse().map_err(stringify)?)),
            "sol" => Ok(OmniAddress::Sol(recipient.parse().map_err(stringify)?)),
            "arb" => Ok(OmniAddress::Arb(recipient.parse().map_err(stringify)?)),
            "base" => Ok(OmniAddress::Base(recipient.parse().map_err(stringify)?)),
            "btc" => Ok(OmniAddress::Btc(recipient.to_string())),
=======
            "eth" => Ok(Self::Eth(recipient.parse().map_err(stringify)?)),
            "near" => Ok(Self::Near(recipient.parse().map_err(stringify)?)),
            "sol" => Ok(Self::Sol(recipient.parse().map_err(stringify)?)),
            "arb" => Ok(Self::Arb(recipient.parse().map_err(stringify)?)),
            "base" => Ok(Self::Base(recipient.parse().map_err(stringify)?)),
>>>>>>> 3493a98d
            _ => Err(format!("Chain {chain} is not supported")),
        }
    }
}

impl fmt::Display for OmniAddress {
    fn fmt(&self, f: &mut fmt::Formatter) -> fmt::Result {
        write!(f, "{}", &self.encode(':', false))
    }
}

impl JsonSchema for OmniAddress {
    fn is_referenceable() -> bool {
        false
    }

    fn schema_name() -> String {
        String::schema_name()
    }

    fn json_schema(gen: &mut schemars::gen::SchemaGenerator) -> schemars::schema::Schema {
        String::json_schema(gen)
    }
}

impl Serialize for OmniAddress {
    fn serialize<S>(&self, serializer: S) -> Result<S::Ok, S::Error>
    where
        S: serde::Serializer,
    {
        serializer.serialize_str(&self.to_string())
    }
}

impl<'de> Deserialize<'de> for OmniAddress {
    fn deserialize<D>(deserializer: D) -> Result<Self, D::Error>
    where
        D: serde::Deserializer<'de>,
    {
        struct OmniAddressVisitor;

        impl serde::de::Visitor<'_> for OmniAddressVisitor {
            type Value = OmniAddress;

            fn expecting(&self, formatter: &mut fmt::Formatter) -> fmt::Result {
                formatter.write_str("a string in the format 'chain:address'")
            }

            fn visit_str<E>(self, input: &str) -> Result<Self::Value, E>
            where
                E: serde::de::Error,
            {
                OmniAddress::from_str(input).map_err(E::custom)
            }
        }

        deserializer.deserialize_str(OmniAddressVisitor)
    }
}

#[derive(Serialize, Deserialize, Debug, Clone)]
pub enum BridgeOnTransferMsg {
    InitTransfer(InitTransferMsg),
    FastFinTransfer(FastFinTransferMsg),
}

#[derive(Serialize, Deserialize, BorshSerialize, BorshDeserialize, Debug, Clone)]
pub struct FastFinTransferMsg {
    pub transfer_id: TransferId,
    pub recipient: OmniAddress,
    pub fee: Fee,
    pub msg: String,
    pub origin_amount: U128,
    pub storage_deposit_amount: Option<U128>,
    pub relayer: AccountId,
}

#[derive(Serialize, Deserialize, Debug, Clone)]
pub struct InitTransferMsg {
    pub recipient: OmniAddress,
    pub fee: U128,
    pub native_token_fee: U128,
}

#[near(serializers=[borsh, json])]
#[derive(Debug, Clone, PartialEq, Eq, Default)]
pub struct Fee {
    pub fee: U128,
    pub native_fee: U128,
}

impl Fee {
    pub const fn is_zero(&self) -> bool {
        self.fee.0 == 0 && self.native_fee.0 == 0
    }
}

#[near(serializers = [borsh, json])]
#[derive(Debug, Clone, PartialEq, Eq, Default, Copy)]
pub struct TransferId {
    // The origin chain kind
    pub origin_chain: ChainKind,
    // The transfer nonce that maintained on the source chain
    pub origin_nonce: Nonce,
}

#[near(serializers=[borsh, json])]
#[derive(Debug, Clone)]
pub struct TransferMessageV0 {
    pub origin_nonce: Nonce,
    pub token: OmniAddress,
    pub amount: U128,
    pub recipient: OmniAddress,
    pub fee: Fee,
    pub sender: OmniAddress,
    pub msg: String,
    pub destination_nonce: Nonce,
}

#[near(serializers=[borsh, json])]
#[derive(Debug, Clone)]
pub struct TransferMessageV1 {
    pub origin_nonce: Nonce,
    pub token: OmniAddress,
    pub amount: U128,
    pub recipient: OmniAddress,
    pub fee: Fee,
    pub sender: OmniAddress,
    pub msg: String,
    pub destination_nonce: Nonce,
    pub origin_transfer_id: Option<TransferId>,
}

#[near(serializers=[borsh, json])]
#[derive(Debug, Clone)]
pub struct TransferMessage {
    pub origin_nonce: Nonce,
    pub token: OmniAddress,
    pub amount: U128,
    pub recipient: OmniAddress,
    pub fee: Fee,
    pub sender: OmniAddress,
    pub msg: String,
    pub destination_nonce: Nonce,
    pub origin_transfer_id: Option<TransferId>,
    pub btc_tx_hash: Option<String>,
    pub fee_recipient: Option<AccountId>
}

impl TransferMessage {
    pub const fn get_origin_chain(&self) -> ChainKind {
        self.sender.get_chain()
    }

    pub const fn get_transfer_id(&self) -> TransferId {
        TransferId {
            origin_chain: self.get_origin_chain(),
            origin_nonce: self.origin_nonce,
        }
    }

    pub const fn get_destination_chain(&self) -> ChainKind {
        self.recipient.get_chain()
    }
}

#[near(serializers = [borsh, json])]
#[derive(Debug, Clone)]
pub enum PayloadType {
    TransferMessage,
    Metadata,
    ClaimNativeFee,
}

#[near(serializers=[borsh, json])]
#[derive(Debug, Clone)]
pub struct TransferMessagePayload {
    pub prefix: PayloadType,
    pub destination_nonce: Nonce,
    pub transfer_id: TransferId,
    pub token_address: OmniAddress,
    pub amount: U128,
    pub recipient: OmniAddress,
    pub fee_recipient: Option<AccountId>,
}

#[near(serializers = [borsh, json])]
#[derive(Debug, Clone)]
pub struct MetadataPayload {
    pub prefix: PayloadType,
    pub token: String,
    pub name: String,
    pub symbol: String,
    pub decimals: u8,
}

#[near(serializers=[borsh, json])]
#[derive(Clone)]
pub struct SignRequest {
    pub payload: [u8; 32],
    pub path: String,
    pub key_version: u32,
}

#[near(serializers=[borsh, json])]
#[derive(Debug, Clone)]
pub enum UpdateFee {
    Fee(Fee),
    Proof(Vec<u8>),
}

pub type Nonce = u64;

pub fn stringify<T: std::fmt::Display>(item: T) -> String {
    item.to_string()
}

#[near(serializers=[json])]
#[derive(Clone, Debug)]
pub struct BasicMetadata {
    pub name: String,
    pub symbol: String,
    pub decimals: u8,
}

#[near(serializers=[borsh, json])]
#[derive(Debug, Clone)]
pub struct FastTransferId(pub [u8; 32]);

#[near(serializers=[borsh, json])]
#[derive(Debug, Clone)]
pub struct FastTransfer {
    pub transfer_id: TransferId,
    pub token_id: AccountId,
    pub amount: U128,
    pub fee: Fee,
    pub recipient: OmniAddress,
    pub msg: String,
}

impl FastTransfer {
    #[allow(clippy::missing_panics_doc)]
    pub fn id(&self) -> FastTransferId {
        FastTransferId(near_sdk::env::sha256_array(&borsh::to_vec(self).unwrap()))
    }
}

impl FastTransfer {
    pub fn from_transfer(transfer: TransferMessage, token_id: AccountId) -> Self {
        Self {
            transfer_id: transfer.get_transfer_id(),
            token_id,
            amount: transfer.amount,
            fee: transfer.fee,
            recipient: transfer.recipient,
            msg: transfer.msg,
        }
    }
}

#[near(serializers=[borsh, json])]
#[derive(Debug, Clone)]
pub struct FastTransferStatus {
    pub finalised: bool,
    pub relayer: AccountId,
    pub storage_owner: AccountId,
}<|MERGE_RESOLUTION|>--- conflicted
+++ resolved
@@ -174,20 +174,12 @@
     type Error = String;
     fn try_from(input: u8) -> Result<Self, String> {
         match input {
-<<<<<<< HEAD
             0 => Ok(ChainKind::Eth),
             1 => Ok(ChainKind::Near),
             2 => Ok(ChainKind::Sol),
             3 => Ok(ChainKind::Arb),
             4 => Ok(ChainKind::Base),
             5 => Ok(ChainKind::Btc),
-=======
-            0 => Ok(Self::Eth),
-            1 => Ok(Self::Near),
-            2 => Ok(Self::Sol),
-            3 => Ok(Self::Arb),
-            4 => Ok(Self::Base),
->>>>>>> 3493a98d
             _ => Err(format!("{input:?} invalid chain kind")),
         }
     }
@@ -214,7 +206,6 @@
     #[allow(clippy::missing_panics_doc)]
     pub fn new_zero(chain_kind: ChainKind) -> Result<Self, String> {
         match chain_kind {
-<<<<<<< HEAD
             ChainKind::Eth => Ok(OmniAddress::Eth(H160::ZERO)),
             ChainKind::Near => Ok(OmniAddress::Near(
                 ZERO_ACCOUNT_ID.parse().map_err(stringify)?,
@@ -223,13 +214,6 @@
             ChainKind::Arb => Ok(OmniAddress::Arb(H160::ZERO)),
             ChainKind::Base => Ok(OmniAddress::Base(H160::ZERO)),
             ChainKind::Btc => Ok(OmniAddress::Btc("1111111111111111111114oLvT2".to_string())),
-=======
-            ChainKind::Eth => Ok(Self::Eth(H160::ZERO)),
-            ChainKind::Near => Ok(Self::Near(ZERO_ACCOUNT_ID.parse().map_err(stringify)?)),
-            ChainKind::Sol => Ok(Self::Sol(SolAddress::ZERO)),
-            ChainKind::Arb => Ok(Self::Arb(H160::ZERO)),
-            ChainKind::Base => Ok(Self::Base(H160::ZERO)),
->>>>>>> 3493a98d
         }
     }
 
@@ -258,39 +242,23 @@
 
     pub const fn get_chain(&self) -> ChainKind {
         match self {
-<<<<<<< HEAD
             OmniAddress::Eth(_) => ChainKind::Eth,
             OmniAddress::Near(_) => ChainKind::Near,
             OmniAddress::Sol(_) => ChainKind::Sol,
             OmniAddress::Arb(_) => ChainKind::Arb,
             OmniAddress::Base(_) => ChainKind::Base,
             OmniAddress::Btc(_) => ChainKind::Btc,
-=======
-            Self::Eth(_) => ChainKind::Eth,
-            Self::Near(_) => ChainKind::Near,
-            Self::Sol(_) => ChainKind::Sol,
-            Self::Arb(_) => ChainKind::Arb,
-            Self::Base(_) => ChainKind::Base,
->>>>>>> 3493a98d
         }
     }
 
     pub fn encode(&self, separator: char, skip_zero_address: bool) -> String {
         let (chain_str, address) = match self {
-<<<<<<< HEAD
             OmniAddress::Eth(address) => ("eth", address.to_string()),
             OmniAddress::Near(address) => ("near", address.to_string()),
             OmniAddress::Sol(address) => ("sol", address.to_string()),
             OmniAddress::Arb(address) => ("arb", address.to_string()),
             OmniAddress::Base(address) => ("base", address.to_string()),
             OmniAddress::Btc(address) => ("btc", address.to_string()),
-=======
-            Self::Eth(address) => ("eth", address.to_string()),
-            Self::Near(address) => ("near", address.to_string()),
-            Self::Sol(address) => ("sol", address.to_string()),
-            Self::Arb(address) => ("arb", address.to_string()),
-            Self::Base(address) => ("base", address.to_string()),
->>>>>>> 3493a98d
         };
 
         if skip_zero_address && self.is_zero() {
@@ -302,18 +270,12 @@
 
     pub fn is_zero(&self) -> bool {
         match self {
-<<<<<<< HEAD
             OmniAddress::Eth(address) | OmniAddress::Arb(address) | OmniAddress::Base(address) => {
                 address.is_zero()
             }
             OmniAddress::Near(address) => *address == ZERO_ACCOUNT_ID,
             OmniAddress::Sol(address) => address.is_zero(),
             OmniAddress::Btc(address) => address == "1111111111111111111114oLvT2",
-=======
-            Self::Eth(address) | Self::Arb(address) | Self::Base(address) => address.is_zero(),
-            Self::Near(address) => *address == ZERO_ACCOUNT_ID,
-            Self::Sol(address) => address.is_zero(),
->>>>>>> 3493a98d
         }
     }
 
@@ -378,20 +340,12 @@
         let (chain, recipient) = input.split_once(':').unwrap_or(("eth", input));
 
         match chain {
-<<<<<<< HEAD
             "eth" => Ok(OmniAddress::Eth(recipient.parse().map_err(stringify)?)),
             "near" => Ok(OmniAddress::Near(recipient.parse().map_err(stringify)?)),
             "sol" => Ok(OmniAddress::Sol(recipient.parse().map_err(stringify)?)),
             "arb" => Ok(OmniAddress::Arb(recipient.parse().map_err(stringify)?)),
             "base" => Ok(OmniAddress::Base(recipient.parse().map_err(stringify)?)),
             "btc" => Ok(OmniAddress::Btc(recipient.to_string())),
-=======
-            "eth" => Ok(Self::Eth(recipient.parse().map_err(stringify)?)),
-            "near" => Ok(Self::Near(recipient.parse().map_err(stringify)?)),
-            "sol" => Ok(Self::Sol(recipient.parse().map_err(stringify)?)),
-            "arb" => Ok(Self::Arb(recipient.parse().map_err(stringify)?)),
-            "base" => Ok(Self::Base(recipient.parse().map_err(stringify)?)),
->>>>>>> 3493a98d
             _ => Err(format!("Chain {chain} is not supported")),
         }
     }
