use borsh::{BorshDeserialize, BorshSerialize};
use core::fmt;
use core::str::FromStr;
use hex::FromHex;
use near_sdk::json_types::U128;
use near_sdk::serde::{Deserialize, Serialize};
use near_sdk::{near, AccountId};
use num_enum::IntoPrimitive;
use schemars::JsonSchema;
use serde::de::Visitor;
use sol_address::SolAddress;

pub mod btc;
pub mod evm;
pub mod locker_args;
pub mod mpc_types;
pub mod near_events;
pub mod prover_args;
pub mod prover_result;
pub mod sol_address;
pub mod utils;

#[cfg(test)]
mod tests;

#[near(serializers = [borsh])]
#[derive(Debug, Clone, Hash, PartialEq, Eq)]
pub struct H160(pub [u8; 20]);

impl FromStr for H160 {
    type Err = String;

    fn from_str(s: &str) -> Result<Self, Self::Err> {
        let result = Vec::from_hex(s.strip_prefix("0x").map_or(s, |stripped| stripped))
            .map_err(|_| "ERR_INVALIDE_HEX")?;
        Ok(Self(
            result
                .try_into()
                .map_err(|err| format!("Invalid length: {err:?}"))?,
        ))
    }
}

impl fmt::Display for H160 {
    fn fmt(&self, f: &mut fmt::Formatter) -> fmt::Result {
        write!(f, "0x{}", hex::encode(self.0))
    }
}

impl H160 {
    pub const ZERO: Self = Self([0u8; 20]);

    pub fn is_zero(&self) -> bool {
        *self == Self::ZERO
    }

    pub fn to_eip_55_checksum(&self) -> String {
        let hex_addr = hex::encode(self.0);

        let hash = utils::keccak256(hex_addr.as_bytes());

        let mut result = String::with_capacity(40);

        for (i, c) in hex_addr.chars().enumerate() {
            let hash_byte = hash[i / 2];

            let hash_nibble = if i % 2 == 0 {
                (hash_byte >> 4) & 0xF
            } else {
                hash_byte & 0xF
            };

            let c = match c {
                'a'..='f' => {
                    if hash_nibble >= 8 {
                        c.to_ascii_uppercase()
                    } else {
                        c
                    }
                }
                _ => c,
            };

            result.push(c);
        }

        result
    }
}

impl<'de> Deserialize<'de> for H160 {
    fn deserialize<D>(deserializer: D) -> Result<Self, D::Error>
    where
        D: serde::Deserializer<'de>,
    {
        struct HexVisitor;

        impl Visitor<'_> for HexVisitor {
            type Value = H160;

            fn expecting(&self, formatter: &mut fmt::Formatter) -> fmt::Result {
                formatter.write_str("a hex string")
            }

            fn visit_str<E>(self, s: &str) -> Result<Self::Value, E>
            where
                E: serde::de::Error,
            {
                s.parse().map_err(serde::de::Error::custom)
            }
        }

        deserializer.deserialize_str(HexVisitor)
    }
}

impl Serialize for H160 {
    fn serialize<S>(
        &self,
        serializer: S,
    ) -> Result<<S as serde::Serializer>::Ok, <S as serde::Serializer>::Error>
    where
        S: serde::Serializer,
    {
        serializer.serialize_str(&self.to_string())
    }
}

#[near(serializers = [borsh, json])]
#[derive(
    Debug,
    Eq,
    Clone,
    Copy,
    PartialEq,
    PartialOrd,
    Ord,
    strum_macros::AsRefStr,
    Default,
    IntoPrimitive,
)]
#[repr(u8)]
pub enum ChainKind {
    #[default]
    #[serde(alias = "eth")]
    Eth,
    #[serde(alias = "near")]
    Near,
    #[serde(alias = "sol")]
    Sol,
    #[serde(alias = "arb")]
    Arb,
    #[serde(alias = "base")]
    Base,
<<<<<<< HEAD
    #[serde(alias = "btc")]
    Btc,
=======
    #[serde(alias = "bnb")]
    Bnb,
>>>>>>> e1e059f1
}

impl FromStr for ChainKind {
    type Err = String;

    fn from_str(s: &str) -> Result<Self, Self::Err> {
        near_sdk::serde_json::from_str(&format!("\"{s}\"")).map_err(stringify)
    }
}

impl From<&OmniAddress> for ChainKind {
    fn from(input: &OmniAddress) -> Self {
        input.get_chain()
    }
}

impl TryFrom<u8> for ChainKind {
    type Error = String;
    fn try_from(input: u8) -> Result<Self, String> {
        match input {
            0 => Ok(Self::Eth),
            1 => Ok(Self::Near),
            2 => Ok(Self::Sol),
            3 => Ok(Self::Arb),
            4 => Ok(Self::Base),
<<<<<<< HEAD
            5 => Ok(Self::Btc),
=======
            5 => Ok(Self::Bnb),
>>>>>>> e1e059f1
            _ => Err(format!("{input:?} invalid chain kind")),
        }
    }
}

pub type EvmAddress = H160;
pub type BtcAddress = String;

pub const ZERO_ACCOUNT_ID: &str =
    "0000000000000000000000000000000000000000000000000000000000000000";

#[near(serializers=[borsh])]
#[derive(Debug, Clone, Hash, PartialEq, Eq)]
pub enum OmniAddress {
    Eth(EvmAddress),
    Near(AccountId),
    Sol(SolAddress),
    Arb(EvmAddress),
    Base(EvmAddress),
<<<<<<< HEAD
    Btc(BtcAddress),
=======
    Bnb(EvmAddress),
>>>>>>> e1e059f1
}

impl OmniAddress {
    #[allow(clippy::missing_panics_doc)]
    pub fn new_zero(chain_kind: ChainKind) -> Result<Self, String> {
        match chain_kind {
<<<<<<< HEAD
            ChainKind::Eth => Ok(OmniAddress::Eth(H160::ZERO)),
            ChainKind::Near => Ok(OmniAddress::Near(
                ZERO_ACCOUNT_ID.parse().map_err(stringify)?,
            )),
            ChainKind::Sol => Ok(OmniAddress::Sol(SolAddress::ZERO)),
            ChainKind::Arb => Ok(OmniAddress::Arb(H160::ZERO)),
            ChainKind::Base => Ok(OmniAddress::Base(H160::ZERO)),
            ChainKind::Btc => Ok(OmniAddress::Btc("1111111111111111111114oLvT2".to_string())),
=======
            ChainKind::Eth => Ok(Self::Eth(H160::ZERO)),
            ChainKind::Near => Ok(Self::Near(ZERO_ACCOUNT_ID.parse().map_err(stringify)?)),
            ChainKind::Sol => Ok(Self::Sol(SolAddress::ZERO)),
            ChainKind::Arb => Ok(Self::Arb(H160::ZERO)),
            ChainKind::Base => Ok(Self::Base(H160::ZERO)),
            ChainKind::Bnb => Ok(Self::Bnb(H160::ZERO)),
>>>>>>> e1e059f1
        }
    }

    pub fn new_from_evm_address(
        chain_kind: ChainKind,
        address: EvmAddress,
    ) -> Result<Self, String> {
        match chain_kind {
            ChainKind::Eth => Ok(Self::Eth(address)),
            ChainKind::Arb => Ok(Self::Arb(address)),
            ChainKind::Base => Ok(Self::Base(address)),
            ChainKind::Bnb => Ok(Self::Bnb(address)),
            _ => Err(format!("{chain_kind:?} is not an EVM chain")),
        }
    }

    pub fn new_from_slice(chain_kind: ChainKind, address: &[u8]) -> Result<Self, String> {
        match chain_kind {
            ChainKind::Sol => Ok(Self::Sol(Self::to_sol_address(address)?)),
            ChainKind::Eth | ChainKind::Arb | ChainKind::Base | ChainKind::Bnb => {
                Self::new_from_evm_address(chain_kind, Self::to_evm_address(address)?)
            }
            ChainKind::Near => Ok(Self::Near(Self::to_near_account_id(address)?)),
            ChainKind::Btc => Ok(Self::Btc(
                String::from_utf8(address.to_vec())
                    .map_err(|e| format!("Invalid BTC address: {e}"))?,
            )),
        }
    }

    pub const fn get_chain(&self) -> ChainKind {
        match self {
<<<<<<< HEAD
            OmniAddress::Eth(_) => ChainKind::Eth,
            OmniAddress::Near(_) => ChainKind::Near,
            OmniAddress::Sol(_) => ChainKind::Sol,
            OmniAddress::Arb(_) => ChainKind::Arb,
            OmniAddress::Base(_) => ChainKind::Base,
            OmniAddress::Btc(_) => ChainKind::Btc,
=======
            Self::Eth(_) => ChainKind::Eth,
            Self::Near(_) => ChainKind::Near,
            Self::Sol(_) => ChainKind::Sol,
            Self::Arb(_) => ChainKind::Arb,
            Self::Base(_) => ChainKind::Base,
            Self::Bnb(_) => ChainKind::Bnb,
>>>>>>> e1e059f1
        }
    }

    pub fn encode(&self, separator: char, skip_zero_address: bool) -> String {
        let (chain_str, address) = match self {
<<<<<<< HEAD
            OmniAddress::Eth(address) => ("eth", address.to_string()),
            OmniAddress::Near(address) => ("near", address.to_string()),
            OmniAddress::Sol(address) => ("sol", address.to_string()),
            OmniAddress::Arb(address) => ("arb", address.to_string()),
            OmniAddress::Base(address) => ("base", address.to_string()),
            OmniAddress::Btc(address) => ("btc", address.to_string()),
=======
            Self::Eth(address) => ("eth", address.to_string()),
            Self::Near(address) => ("near", address.to_string()),
            Self::Sol(address) => ("sol", address.to_string()),
            Self::Arb(address) => ("arb", address.to_string()),
            Self::Base(address) => ("base", address.to_string()),
            Self::Bnb(address) => ("bnb", address.to_string()),
>>>>>>> e1e059f1
        };

        if skip_zero_address && self.is_zero() {
            chain_str.to_string()
        } else {
            format!("{chain_str}{separator}{address}")
        }
    }

    pub fn is_zero(&self) -> bool {
        match self {
<<<<<<< HEAD
            OmniAddress::Eth(address) | OmniAddress::Arb(address) | OmniAddress::Base(address) => {
                address.is_zero()
            }
            OmniAddress::Near(address) => *address == ZERO_ACCOUNT_ID,
            OmniAddress::Sol(address) => address.is_zero(),
            OmniAddress::Btc(address) => address == "1111111111111111111114oLvT2",
=======
            Self::Eth(address) | Self::Arb(address) | Self::Base(address) | Self::Bnb(address) => {
                address.is_zero()
            }
            Self::Near(address) => *address == ZERO_ACCOUNT_ID,
            Self::Sol(address) => address.is_zero(),
>>>>>>> e1e059f1
        }
    }

    pub fn get_token_prefix(&self) -> String {
        match self {
            Self::Sol(address) => {
                if self.is_zero() {
                    "sol".to_string()
                } else {
                    // The AccountId on Near can't be uppercased and has a 64 character limit,
                    // so we encode the solana address into 20 bytes to bypass these restrictions
                    let hashed_address = H160(
                        utils::keccak256(&address.0)[12..]
                            .try_into()
                            .unwrap_or_default(),
                    )
                    .to_string();
                    format!("sol-{hashed_address}")
                }
            }
            Self::Eth(address) => {
                if self.is_zero() {
                    "eth".to_string()
                } else {
                    address.to_string()[2..].to_string()
                }
            }
            _ => self.encode('-', true),
        }
    }

    pub fn get_btc_address(&self) -> Option<BtcAddress> {
        match self {
            OmniAddress::Btc(btc_address) => Some(btc_address.clone()),
            _ => None,
        }
    }

    pub fn is_utxo_chain(&self) -> bool {
        matches!(self, OmniAddress::Btc(_))
    }

    fn to_evm_address(address: &[u8]) -> Result<EvmAddress, String> {
        let address = if address.len() == 32 {
            &address[address.len() - 20..]
        } else {
            address
        };

        address.try_into().map_or_else(
            |_| Err("Invalid EVM address".to_string()),
            |bytes| Ok(H160(bytes)),
        )
    }

    fn to_sol_address(address: &[u8]) -> Result<SolAddress, String> {
        address.try_into().map_or_else(
            |_| Err("Invalid SOL address".to_string()),
            |bytes| Ok(SolAddress(bytes)),
        )
    }

    fn to_near_account_id(address: &[u8]) -> Result<AccountId, String> {
        AccountId::from_str(&String::from_utf8(address.to_vec()).map_err(stringify)?)
            .map_err(stringify)
    }
}

impl FromStr for OmniAddress {
    type Err = String;

    fn from_str(input: &str) -> Result<Self, Self::Err> {
        let (chain, recipient) = input.split_once(':').unwrap_or(("eth", input));

        match chain {
<<<<<<< HEAD
            "eth" => Ok(OmniAddress::Eth(recipient.parse().map_err(stringify)?)),
            "near" => Ok(OmniAddress::Near(recipient.parse().map_err(stringify)?)),
            "sol" => Ok(OmniAddress::Sol(recipient.parse().map_err(stringify)?)),
            "arb" => Ok(OmniAddress::Arb(recipient.parse().map_err(stringify)?)),
            "base" => Ok(OmniAddress::Base(recipient.parse().map_err(stringify)?)),
            "btc" => Ok(OmniAddress::Btc(recipient.to_string())),
=======
            "eth" => Ok(Self::Eth(recipient.parse().map_err(stringify)?)),
            "near" => Ok(Self::Near(recipient.parse().map_err(stringify)?)),
            "sol" => Ok(Self::Sol(recipient.parse().map_err(stringify)?)),
            "arb" => Ok(Self::Arb(recipient.parse().map_err(stringify)?)),
            "base" => Ok(Self::Base(recipient.parse().map_err(stringify)?)),
            "bnb" => Ok(Self::Bnb(recipient.parse().map_err(stringify)?)),
>>>>>>> e1e059f1
            _ => Err(format!("Chain {chain} is not supported")),
        }
    }
}

impl fmt::Display for OmniAddress {
    fn fmt(&self, f: &mut fmt::Formatter) -> fmt::Result {
        write!(f, "{}", &self.encode(':', false))
    }
}

impl JsonSchema for OmniAddress {
    fn is_referenceable() -> bool {
        false
    }

    fn schema_name() -> String {
        String::schema_name()
    }

    fn json_schema(gen: &mut schemars::gen::SchemaGenerator) -> schemars::schema::Schema {
        String::json_schema(gen)
    }
}

impl Serialize for OmniAddress {
    fn serialize<S>(&self, serializer: S) -> Result<S::Ok, S::Error>
    where
        S: serde::Serializer,
    {
        serializer.serialize_str(&self.to_string())
    }
}

impl<'de> Deserialize<'de> for OmniAddress {
    fn deserialize<D>(deserializer: D) -> Result<Self, D::Error>
    where
        D: serde::Deserializer<'de>,
    {
        struct OmniAddressVisitor;

        impl serde::de::Visitor<'_> for OmniAddressVisitor {
            type Value = OmniAddress;

            fn expecting(&self, formatter: &mut fmt::Formatter) -> fmt::Result {
                formatter.write_str("a string in the format 'chain:address'")
            }

            fn visit_str<E>(self, input: &str) -> Result<Self::Value, E>
            where
                E: serde::de::Error,
            {
                OmniAddress::from_str(input).map_err(E::custom)
            }
        }

        deserializer.deserialize_str(OmniAddressVisitor)
    }
}

#[derive(Serialize, Deserialize, Debug, Clone)]
pub enum BridgeOnTransferMsg {
    InitTransfer(InitTransferMsg),
    FastFinTransfer(FastFinTransferMsg),
}

#[derive(Serialize, Deserialize, BorshSerialize, BorshDeserialize, Debug, Clone)]
pub struct FastFinTransferMsg {
    pub transfer_id: TransferId,
    pub recipient: OmniAddress,
    pub fee: Fee,
    pub msg: String,
    pub amount: U128,
    pub storage_deposit_amount: Option<U128>,
    pub relayer: AccountId,
}

#[derive(Serialize, Deserialize, Debug, Clone)]
pub struct InitTransferMsg {
    pub recipient: OmniAddress,
    pub fee: U128,
    pub native_token_fee: U128,
}

#[near(serializers=[borsh, json])]
#[derive(Debug, Clone, PartialEq, Eq, Default)]
pub struct Fee {
    pub fee: U128,
    pub native_fee: U128,
}

impl Fee {
    pub const fn is_zero(&self) -> bool {
        self.fee.0 == 0 && self.native_fee.0 == 0
    }
}

#[near(serializers = [borsh, json])]
#[derive(Debug, Clone, PartialEq, Eq, Default, Copy)]
pub struct TransferId {
    // The origin chain kind
    pub origin_chain: ChainKind,
    // The transfer nonce that maintained on the source chain
    pub origin_nonce: Nonce,
}

#[near(serializers=[borsh, json])]
#[derive(Debug, Clone)]
pub struct TransferMessageV0 {
    pub origin_nonce: Nonce,
    pub token: OmniAddress,
    pub amount: U128,
    pub recipient: OmniAddress,
    pub fee: Fee,
    pub sender: OmniAddress,
    pub msg: String,
    pub destination_nonce: Nonce,
}

#[near(serializers=[borsh, json])]
#[derive(Debug, Clone)]
pub struct TransferMessage {
    pub origin_nonce: Nonce,
    pub token: OmniAddress,
    pub amount: U128,
    pub recipient: OmniAddress,
    pub fee: Fee,
    pub sender: OmniAddress,
    pub msg: String,
    pub destination_nonce: Nonce,
    pub origin_transfer_id: Option<TransferId>,
}

impl TransferMessage {
    pub const fn get_origin_chain(&self) -> ChainKind {
        self.sender.get_chain()
    }

    pub const fn get_transfer_id(&self) -> TransferId {
        TransferId {
            origin_chain: self.get_origin_chain(),
            origin_nonce: self.origin_nonce,
        }
    }

    pub const fn get_destination_chain(&self) -> ChainKind {
        self.recipient.get_chain()
    }
}

#[near(serializers = [borsh, json])]
#[derive(Debug, Clone)]
pub enum PayloadType {
    TransferMessage,
    Metadata,
    ClaimNativeFee,
}

#[near(serializers=[borsh, json])]
#[derive(Debug, Clone)]
pub struct TransferMessagePayload {
    pub prefix: PayloadType,
    pub destination_nonce: Nonce,
    pub transfer_id: TransferId,
    pub token_address: OmniAddress,
    pub amount: U128,
    pub recipient: OmniAddress,
    pub fee_recipient: Option<AccountId>,
}

#[near(serializers = [borsh, json])]
#[derive(Debug, Clone)]
pub struct MetadataPayload {
    pub prefix: PayloadType,
    pub token: String,
    pub name: String,
    pub symbol: String,
    pub decimals: u8,
}

#[near(serializers=[borsh, json])]
#[derive(Clone)]
pub struct SignRequest {
    pub payload: [u8; 32],
    pub path: String,
    pub key_version: u32,
}

#[near(serializers=[borsh, json])]
#[derive(Debug, Clone)]
pub enum UpdateFee {
    Fee(Fee),
    Proof(Vec<u8>),
}

pub type Nonce = u64;

pub fn stringify<T: std::fmt::Display>(item: T) -> String {
    item.to_string()
}

#[near(serializers=[json])]
#[derive(Clone, Debug)]
pub struct BasicMetadata {
    pub name: String,
    pub symbol: String,
    pub decimals: u8,
}

#[near(serializers=[borsh, json])]
#[derive(Debug, Clone)]
pub struct FastTransferId(pub [u8; 32]);

#[near(serializers=[borsh, json])]
#[derive(Debug, Clone)]
pub struct FastTransfer {
    pub transfer_id: TransferId,
    pub token_id: AccountId,
    pub amount: U128,
    pub fee: Fee,
    pub recipient: OmniAddress,
    pub msg: String,
}

impl FastTransfer {
    #[allow(clippy::missing_panics_doc)]
    pub fn id(&self) -> FastTransferId {
        FastTransferId(near_sdk::env::sha256_array(&borsh::to_vec(self).unwrap()))
    }
}

impl FastTransfer {
    pub fn from_transfer(transfer: TransferMessage, token_id: AccountId) -> Self {
        Self {
            transfer_id: transfer.get_transfer_id(),
            token_id,
            amount: transfer.amount,
            fee: transfer.fee,
            recipient: transfer.recipient,
            msg: transfer.msg,
        }
    }
}

#[near(serializers=[borsh, json])]
#[derive(Debug, Clone)]
pub struct FastTransferStatus {
    pub finalised: bool,
    pub relayer: AccountId,
    pub storage_owner: AccountId,
}<|MERGE_RESOLUTION|>--- conflicted
+++ resolved
@@ -152,13 +152,10 @@
     Arb,
     #[serde(alias = "base")]
     Base,
-<<<<<<< HEAD
+    #[serde(alias = "bnb")]
+    Bnb,
     #[serde(alias = "btc")]
     Btc,
-=======
-    #[serde(alias = "bnb")]
-    Bnb,
->>>>>>> e1e059f1
 }
 
 impl FromStr for ChainKind {
@@ -184,11 +181,8 @@
             2 => Ok(Self::Sol),
             3 => Ok(Self::Arb),
             4 => Ok(Self::Base),
-<<<<<<< HEAD
-            5 => Ok(Self::Btc),
-=======
             5 => Ok(Self::Bnb),
->>>>>>> e1e059f1
+            6 => Ok(Self::Btc),
             _ => Err(format!("{input:?} invalid chain kind")),
         }
     }
@@ -208,18 +202,14 @@
     Sol(SolAddress),
     Arb(EvmAddress),
     Base(EvmAddress),
-<<<<<<< HEAD
+    Bnb(EvmAddress),
     Btc(BtcAddress),
-=======
-    Bnb(EvmAddress),
->>>>>>> e1e059f1
 }
 
 impl OmniAddress {
     #[allow(clippy::missing_panics_doc)]
     pub fn new_zero(chain_kind: ChainKind) -> Result<Self, String> {
         match chain_kind {
-<<<<<<< HEAD
             ChainKind::Eth => Ok(OmniAddress::Eth(H160::ZERO)),
             ChainKind::Near => Ok(OmniAddress::Near(
                 ZERO_ACCOUNT_ID.parse().map_err(stringify)?,
@@ -227,15 +217,8 @@
             ChainKind::Sol => Ok(OmniAddress::Sol(SolAddress::ZERO)),
             ChainKind::Arb => Ok(OmniAddress::Arb(H160::ZERO)),
             ChainKind::Base => Ok(OmniAddress::Base(H160::ZERO)),
+            ChainKind::Bnb => Ok(Self::Bnb(H160::ZERO)),
             ChainKind::Btc => Ok(OmniAddress::Btc("1111111111111111111114oLvT2".to_string())),
-=======
-            ChainKind::Eth => Ok(Self::Eth(H160::ZERO)),
-            ChainKind::Near => Ok(Self::Near(ZERO_ACCOUNT_ID.parse().map_err(stringify)?)),
-            ChainKind::Sol => Ok(Self::Sol(SolAddress::ZERO)),
-            ChainKind::Arb => Ok(Self::Arb(H160::ZERO)),
-            ChainKind::Base => Ok(Self::Base(H160::ZERO)),
-            ChainKind::Bnb => Ok(Self::Bnb(H160::ZERO)),
->>>>>>> e1e059f1
         }
     }
 
@@ -268,41 +251,25 @@
 
     pub const fn get_chain(&self) -> ChainKind {
         match self {
-<<<<<<< HEAD
-            OmniAddress::Eth(_) => ChainKind::Eth,
-            OmniAddress::Near(_) => ChainKind::Near,
-            OmniAddress::Sol(_) => ChainKind::Sol,
-            OmniAddress::Arb(_) => ChainKind::Arb,
-            OmniAddress::Base(_) => ChainKind::Base,
-            OmniAddress::Btc(_) => ChainKind::Btc,
-=======
             Self::Eth(_) => ChainKind::Eth,
             Self::Near(_) => ChainKind::Near,
             Self::Sol(_) => ChainKind::Sol,
             Self::Arb(_) => ChainKind::Arb,
             Self::Base(_) => ChainKind::Base,
             Self::Bnb(_) => ChainKind::Bnb,
->>>>>>> e1e059f1
+            Self::Btc(_) => ChainKind::Btc,
         }
     }
 
     pub fn encode(&self, separator: char, skip_zero_address: bool) -> String {
         let (chain_str, address) = match self {
-<<<<<<< HEAD
-            OmniAddress::Eth(address) => ("eth", address.to_string()),
-            OmniAddress::Near(address) => ("near", address.to_string()),
-            OmniAddress::Sol(address) => ("sol", address.to_string()),
-            OmniAddress::Arb(address) => ("arb", address.to_string()),
-            OmniAddress::Base(address) => ("base", address.to_string()),
-            OmniAddress::Btc(address) => ("btc", address.to_string()),
-=======
             Self::Eth(address) => ("eth", address.to_string()),
             Self::Near(address) => ("near", address.to_string()),
             Self::Sol(address) => ("sol", address.to_string()),
             Self::Arb(address) => ("arb", address.to_string()),
             Self::Base(address) => ("base", address.to_string()),
             Self::Bnb(address) => ("bnb", address.to_string()),
->>>>>>> e1e059f1
+            Self::Btc(address) => ("btc", address.to_string()),
         };
 
         if skip_zero_address && self.is_zero() {
@@ -314,20 +281,12 @@
 
     pub fn is_zero(&self) -> bool {
         match self {
-<<<<<<< HEAD
-            OmniAddress::Eth(address) | OmniAddress::Arb(address) | OmniAddress::Base(address) => {
-                address.is_zero()
-            }
-            OmniAddress::Near(address) => *address == ZERO_ACCOUNT_ID,
-            OmniAddress::Sol(address) => address.is_zero(),
-            OmniAddress::Btc(address) => address == "1111111111111111111114oLvT2",
-=======
             Self::Eth(address) | Self::Arb(address) | Self::Base(address) | Self::Bnb(address) => {
                 address.is_zero()
             }
             Self::Near(address) => *address == ZERO_ACCOUNT_ID,
             Self::Sol(address) => address.is_zero(),
->>>>>>> e1e059f1
+            Self::Btc(address) => address == "1111111111111111111114oLvT2",
         }
     }
 
@@ -403,21 +362,13 @@
         let (chain, recipient) = input.split_once(':').unwrap_or(("eth", input));
 
         match chain {
-<<<<<<< HEAD
-            "eth" => Ok(OmniAddress::Eth(recipient.parse().map_err(stringify)?)),
-            "near" => Ok(OmniAddress::Near(recipient.parse().map_err(stringify)?)),
-            "sol" => Ok(OmniAddress::Sol(recipient.parse().map_err(stringify)?)),
-            "arb" => Ok(OmniAddress::Arb(recipient.parse().map_err(stringify)?)),
-            "base" => Ok(OmniAddress::Base(recipient.parse().map_err(stringify)?)),
-            "btc" => Ok(OmniAddress::Btc(recipient.to_string())),
-=======
             "eth" => Ok(Self::Eth(recipient.parse().map_err(stringify)?)),
             "near" => Ok(Self::Near(recipient.parse().map_err(stringify)?)),
             "sol" => Ok(Self::Sol(recipient.parse().map_err(stringify)?)),
             "arb" => Ok(Self::Arb(recipient.parse().map_err(stringify)?)),
             "base" => Ok(Self::Base(recipient.parse().map_err(stringify)?)),
             "bnb" => Ok(Self::Bnb(recipient.parse().map_err(stringify)?)),
->>>>>>> e1e059f1
+            "btc" => Ok(Self::Btc(recipient.to_string())),
             _ => Err(format!("Chain {chain} is not supported")),
         }
     }
