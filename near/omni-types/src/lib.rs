use core::fmt;
use core::str::FromStr;
use hex::FromHex;
use near_sdk::borsh::{self, BorshDeserialize, BorshSerialize};
use near_sdk::json_types::U128;
use near_sdk::serde::{Deserialize, Serialize};
use near_sdk::AccountId;
use serde::de::Visitor;
use sol_address::SolAddress;

pub mod evm;
pub mod locker_args;
pub mod mpc_types;
pub mod near_events;
pub mod prover_args;
pub mod prover_result;
pub mod sol_address;
<<<<<<< HEAD
=======

#[cfg(test)]
mod tests;
>>>>>>> 2beb5f5d

#[derive(BorshDeserialize, BorshSerialize, Debug, Clone, PartialEq, Eq)]
pub struct H160(pub [u8; 20]);

impl FromStr for H160 {
    type Err = String;

    fn from_str(s: &str) -> Result<Self, Self::Err> {
        let s = if let Some(stripped) = s.strip_prefix("0x") {
            stripped
        } else {
            s
        };
        let result = Vec::from_hex(s).map_err(|err| err.to_string())?;
        Ok(H160(
            result
                .try_into()
                .map_err(|err| format!("Invalid length: {err:?}"))?,
        ))
    }
}

impl fmt::Display for H160 {
    fn fmt(&self, f: &mut fmt::Formatter) -> fmt::Result {
        write!(f, "0x{}", hex::encode(self.0))
    }
}

impl H160 {
    pub fn to_eip_55_checksum(&self) -> String {
        let hex_addr = hex::encode(self.0);

        let hash = evm::utils::keccak256(hex_addr.as_bytes());

        let mut result = String::with_capacity(40);

        for (i, c) in hex_addr.chars().enumerate() {
            let hash_byte = hash[i / 2];

            let hash_nibble = if i % 2 == 0 {
                (hash_byte >> 4) & 0xF
            } else {
                hash_byte & 0xF
            };

            let c = match c {
                'a'..='f' => {
                    if hash_nibble >= 8 {
                        c.to_ascii_uppercase()
                    } else {
                        c
                    }
                }
                _ => c,
            };

            result.push(c);
        }

        result
    }
}

impl<'de> Deserialize<'de> for H160 {
    fn deserialize<D>(deserializer: D) -> Result<Self, D::Error>
    where
        D: serde::Deserializer<'de>,
    {
        struct HexVisitor;

        impl<'de> Visitor<'de> for HexVisitor {
            type Value = H160;

            fn expecting(&self, formatter: &mut fmt::Formatter) -> fmt::Result {
                formatter.write_str("a hex string")
            }

            fn visit_str<E>(self, s: &str) -> Result<Self::Value, E>
            where
                E: serde::de::Error,
            {
                s.parse().map_err(serde::de::Error::custom)
            }
        }

        deserializer.deserialize_str(HexVisitor)
    }
}

impl Serialize for H160 {
    fn serialize<S>(
        &self,
        serializer: S,
    ) -> Result<<S as serde::Serializer>::Ok, <S as serde::Serializer>::Error>
    where
        S: serde::Serializer,
    {
        serializer.serialize_str(&self.to_string())
    }
}

#[derive(
    Debug,
    Eq,
    Clone,
    Copy,
    PartialEq,
    PartialOrd,
    Ord,
    BorshSerialize,
    BorshDeserialize,
    Serialize,
    Deserialize,
    strum_macros::AsRefStr,
)]
pub enum ChainKind {
    Eth,
    Near,
    Sol,
    Arb,
    Base,
}

impl From<&OmniAddress> for ChainKind {
    fn from(input: &OmniAddress) -> Self {
        input.get_chain()
    }
}

pub type EvmAddress = H160;

#[derive(BorshDeserialize, BorshSerialize, Debug, Clone, PartialEq, Eq)]
pub enum OmniAddress {
    Eth(EvmAddress),
    Near(AccountId),
    Sol(SolAddress),
    Arb(EvmAddress),
    Base(EvmAddress),
}

impl OmniAddress {
    pub fn from_evm_address(chain_kind: ChainKind, address: EvmAddress) -> Result<Self, String> {
        match chain_kind {
            ChainKind::Eth => Ok(Self::Eth(address)),
            _ => Err(format!("{chain_kind:?} is not an EVM chain")),
        }
    }

    pub fn get_chain(&self) -> ChainKind {
        match self {
            OmniAddress::Eth(_) => ChainKind::Eth,
            OmniAddress::Near(_) => ChainKind::Near,
            OmniAddress::Sol(_) => ChainKind::Sol,
            OmniAddress::Arb(_) => ChainKind::Arb,
            OmniAddress::Base(_) => ChainKind::Base,
        }
    }

    pub fn encode(&self, separator: char) -> String {
        let (chain_str, recipient) = match self {
            OmniAddress::Eth(recipient) => ("eth", recipient.to_string()),
            OmniAddress::Near(recipient) => ("near", recipient.to_string()),
            OmniAddress::Sol(recipient) => ("sol", recipient.to_string()),
            OmniAddress::Arb(recipient) => ("arb", recipient.to_string()),
            OmniAddress::Base(recipient) => ("base", recipient.to_string()),
        };
        format!("{chain_str}{separator}{recipient}")
    }
}

impl FromStr for OmniAddress {
    type Err = String;

    fn from_str(input: &str) -> Result<OmniAddress, Self::Err> {
        let (chain, recipient) = input.split_once(':').ok_or("Invalid OmniAddress format")?;

        match chain {
            "eth" => Ok(OmniAddress::Eth(recipient.parse().map_err(stringify)?)),
            "near" => Ok(OmniAddress::Near(recipient.parse().map_err(stringify)?)),
            "sol" => Ok(OmniAddress::Sol(recipient.parse().map_err(stringify)?)),
            "arb" => Ok(OmniAddress::Arb(recipient.parse().map_err(stringify)?)),
            "base" => Ok(OmniAddress::Base(recipient.parse().map_err(stringify)?)),
            _ => Err(format!("Chain {chain} is not supported")),
        }
    }
}

impl fmt::Display for OmniAddress {
    fn fmt(&self, f: &mut fmt::Formatter) -> fmt::Result {
<<<<<<< HEAD
        write!(f, "{}", &self.encode(':'))
=======
        let (chain_str, recipient) = match self {
            OmniAddress::Eth(recipient) => ("eth", recipient.to_string()),
            OmniAddress::Near(recipient) => ("near", recipient.to_string()),
            OmniAddress::Sol(recipient) => ("sol", recipient.to_string()),
            OmniAddress::Arb(recipient) => ("arb", recipient.to_string()),
            OmniAddress::Base(recipient) => ("base", recipient.to_string()),
        };
        write!(f, "{chain_str}:{recipient}")
>>>>>>> 2beb5f5d
    }
}

impl Serialize for OmniAddress {
    fn serialize<S>(&self, serializer: S) -> Result<S::Ok, S::Error>
    where
        S: serde::Serializer,
    {
        serializer.serialize_str(&self.to_string())
    }
}

impl<'de> Deserialize<'de> for OmniAddress {
    fn deserialize<D>(deserializer: D) -> Result<Self, D::Error>
    where
        D: serde::Deserializer<'de>,
    {
        struct OmniAddressVisitor;

        impl<'de> serde::de::Visitor<'de> for OmniAddressVisitor {
            type Value = OmniAddress;

            fn expecting(&self, formatter: &mut fmt::Formatter) -> fmt::Result {
                formatter.write_str("a string in the format 'chain:address'")
            }

            fn visit_str<E>(self, input: &str) -> Result<Self::Value, E>
            where
                E: serde::de::Error,
            {
                OmniAddress::from_str(input).map_err(E::custom)
            }
        }

        deserializer.deserialize_str(OmniAddressVisitor)
    }
}

#[derive(Serialize, Deserialize, Debug, Clone)]
pub struct InitTransferMsg {
    pub recipient: OmniAddress,
    pub fee: U128,
    pub native_token_fee: U128,
}

#[derive(BorshDeserialize, BorshSerialize, Serialize, Deserialize, Debug, Clone)]
pub struct FeeRecipient {
    pub recipient: AccountId,
    pub native_fee_recipient: OmniAddress,
}

#[derive(BorshDeserialize, BorshSerialize, Serialize, Deserialize, Debug, Clone)]
pub struct NativeFee {
    pub amount: U128,
    pub recipient: OmniAddress,
}

#[derive(
    BorshDeserialize, BorshSerialize, Serialize, Deserialize, Debug, Clone, PartialEq, Default,
)]
pub struct Fee {
    pub fee: U128,
    pub native_fee: U128,
}

impl Fee {
    pub fn is_zero(&self) -> bool {
        self.fee.0 == 0 && self.native_fee.0 == 0
    }
}

pub type TransferId = (ChainKind, Nonce);
#[derive(BorshDeserialize, BorshSerialize, Serialize, Deserialize, Debug, Clone)]
pub struct TransferMessage {
    pub origin_nonce: U128,
    pub token: OmniAddress,
    pub amount: U128,
    pub recipient: OmniAddress,
    pub fee: Fee,
    pub sender: OmniAddress,
    pub msg: String,
}

impl TransferMessage {
    pub fn get_origin_chain(&self) -> ChainKind {
        self.sender.get_chain()
    }

    pub fn get_transfer_id(&self) -> TransferId {
        (self.get_origin_chain(), self.origin_nonce.0)
    }

    pub fn get_destination_chain(&self) -> ChainKind {
        self.recipient.get_chain()
    }
}

#[derive(BorshDeserialize, BorshSerialize, Serialize, Deserialize, Debug, Clone)]
pub enum PayloadType {
    TransferMessage,
    Metadata,
    ClaimNativeFee,
}

#[derive(BorshDeserialize, BorshSerialize, Serialize, Deserialize, Debug, Clone)]
pub struct TransferMessagePayload {
    pub prefix: PayloadType,
    pub nonce: U128,
    pub token_address: OmniAddress,
    pub amount: U128,
    pub recipient: OmniAddress,
    pub fee_recipient: Option<AccountId>,
}

#[derive(BorshDeserialize, BorshSerialize, Serialize, Deserialize, Debug, Clone)]
pub struct ClaimNativeFeePayload {
    pub prefix: PayloadType,
    pub nonces: Vec<U128>,
    pub amount: U128,
    pub recipient: OmniAddress,
}

#[derive(BorshDeserialize, BorshSerialize, Serialize, Deserialize, Debug, Clone)]
pub struct MetadataPayload {
    pub prefix: PayloadType,
    pub token: String,
    pub name: String,
    pub symbol: String,
    pub decimals: u8,
}

#[derive(Deserialize, Serialize, Clone)]
#[serde(crate = "near_sdk::serde")]
pub struct SignRequest {
    pub payload: [u8; 32],
    pub path: String,
    pub key_version: u32,
}

#[derive(BorshDeserialize, BorshSerialize, Serialize, Deserialize, Debug, Clone)]
pub enum UpdateFee {
    Fee(Fee),
    Proof(Vec<u8>),
}

pub type Nonce = u128;

pub fn stringify<T: std::fmt::Display>(item: T) -> String {
    item.to_string()
<<<<<<< HEAD
}

#[derive(Deserialize, Serialize, Clone)]
pub struct BasicMetadata {
    pub name: String,
    pub symbol: String,
    pub decimals: u8,
}

#[cfg(test)]
mod test {
    use super::*;

    use near_sdk::serde_json;

    #[test]
    fn test_omni_address_serialization() {
        let address_str = "0x5a08feed678c056650b3eb4a5cb1b9bb6f0fe265";
        let address = OmniAddress::Eth(H160::from_str(address_str).unwrap());

        let serialized = serde_json::to_string(&address).unwrap();
        let deserialized = serde_json::from_str(&serialized).unwrap();

        assert_eq!(serialized, format!("\"eth:{address_str}\""));
        assert_eq!(address, deserialized);
    }

    #[test]
    fn test_payload_prefix() {
        let res = borsh::to_vec(&PayloadType::TransferMessage).unwrap();
        assert_eq!(hex::encode(res), "00");
        let res = borsh::to_vec(&PayloadType::Metadata).unwrap();
        assert_eq!(hex::encode(res), "01");
        let res = borsh::to_vec(&PayloadType::ClaimNativeFee).unwrap();
        assert_eq!(hex::encode(res), "02");
    }
=======
>>>>>>> 2beb5f5d
}<|MERGE_RESOLUTION|>--- conflicted
+++ resolved
@@ -15,12 +15,9 @@
 pub mod prover_args;
 pub mod prover_result;
 pub mod sol_address;
-<<<<<<< HEAD
-=======
 
 #[cfg(test)]
 mod tests;
->>>>>>> 2beb5f5d
 
 #[derive(BorshDeserialize, BorshSerialize, Debug, Clone, PartialEq, Eq)]
 pub struct H160(pub [u8; 20]);
@@ -210,18 +207,7 @@
 
 impl fmt::Display for OmniAddress {
     fn fmt(&self, f: &mut fmt::Formatter) -> fmt::Result {
-<<<<<<< HEAD
         write!(f, "{}", &self.encode(':'))
-=======
-        let (chain_str, recipient) = match self {
-            OmniAddress::Eth(recipient) => ("eth", recipient.to_string()),
-            OmniAddress::Near(recipient) => ("near", recipient.to_string()),
-            OmniAddress::Sol(recipient) => ("sol", recipient.to_string()),
-            OmniAddress::Arb(recipient) => ("arb", recipient.to_string()),
-            OmniAddress::Base(recipient) => ("base", recipient.to_string()),
-        };
-        write!(f, "{chain_str}:{recipient}")
->>>>>>> 2beb5f5d
     }
 }
 
@@ -371,7 +357,6 @@
 
 pub fn stringify<T: std::fmt::Display>(item: T) -> String {
     item.to_string()
-<<<<<<< HEAD
 }
 
 #[derive(Deserialize, Serialize, Clone)]
@@ -379,35 +364,4 @@
     pub name: String,
     pub symbol: String,
     pub decimals: u8,
-}
-
-#[cfg(test)]
-mod test {
-    use super::*;
-
-    use near_sdk::serde_json;
-
-    #[test]
-    fn test_omni_address_serialization() {
-        let address_str = "0x5a08feed678c056650b3eb4a5cb1b9bb6f0fe265";
-        let address = OmniAddress::Eth(H160::from_str(address_str).unwrap());
-
-        let serialized = serde_json::to_string(&address).unwrap();
-        let deserialized = serde_json::from_str(&serialized).unwrap();
-
-        assert_eq!(serialized, format!("\"eth:{address_str}\""));
-        assert_eq!(address, deserialized);
-    }
-
-    #[test]
-    fn test_payload_prefix() {
-        let res = borsh::to_vec(&PayloadType::TransferMessage).unwrap();
-        assert_eq!(hex::encode(res), "00");
-        let res = borsh::to_vec(&PayloadType::Metadata).unwrap();
-        assert_eq!(hex::encode(res), "01");
-        let res = borsh::to_vec(&PayloadType::ClaimNativeFee).unwrap();
-        assert_eq!(hex::encode(res), "02");
-    }
-=======
->>>>>>> 2beb5f5d
 }