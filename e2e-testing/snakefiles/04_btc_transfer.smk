import const
from const import (NearContract as NC, NearTestAccount as NTA)
from utils import get_mkdir_cmd, get_json_field, extract_tx_hash, get_btc_address, get_last_value, get_tx_hash

module near:
    snakefile: "./near.smk"
use rule * from near

module btc_setup:
    snakefile: "./btc_setup.smk"
use rule * from btc_setup

# Directories
call_dir = const.common_generated_dir / "04-btc-transfer"

# Account files
near_init_account_file = const.near_account_dir / f"{NTA.INIT_ACCOUNT}.json"
user_account_file = const.near_account_dir / f"{NTA.USER_ACCOUNT}.json"

omni_bridge_file = const.near_deploy_results_dir / f"{NC.OMNI_BRIDGE}.json"
nbtc_file = const.near_deploy_results_dir / f"nbtc.json"
btc_connector_file = const.near_deploy_results_dir / f"btc_connector.json"

rule get_btc_user_deposit_address:
    message: "Get BTC user deposit address"
    input:
        rules.sync_btc_connector.output,
        btc_connector_file = btc_connector_file,
        user_account_file = user_account_file
    output: call_dir / "01_btc_user_deposit_address.json"
    params:
        mkdir = get_mkdir_cmd(call_dir),
        btc_connector = lambda wc, input: get_json_field(input.btc_connector_file, "contract_id"),
        user_account_id = lambda wc, input: get_json_field(input.user_account_file, "account_id"),
        bridge_sdk_config_file = const.common_bridge_sdk_config_file
    shell: """
    {params.mkdir} && \
         bridge-cli testnet get-bitcoin-address \
         --chain btc \
         --btc-connector {params.btc_connector} \
         -r {params.user_account_id} \
         --near-signer {params.user_account_id} \
         --config {params.bridge_sdk_config_file} \
         > {output} \
    """

rule send_btc_to_deposit_address:
    message: "Send BTC to user deposit address on Bitcoin"
    input:
        step_1 = rules.get_btc_user_deposit_address.output,
    output: call_dir / "02_send_btc_to_deposit_address.json"
    params:
        scripts_dir = const.common_scripts_dir,
        btc_address = lambda wc, input: get_btc_address(input.step_1),
    shell: """
    node {params.scripts_dir}/send_btc.js {params.btc_address} 7500 > {output}
    """

rule fin_btc_transfer_on_near:
    message: "Finalizing BTC transfer on Near"
    input:
        step_2 = rules.send_btc_to_deposit_address.output,
        nbtc_file = nbtc_file,
        btc_connector_file = btc_connector_file,
        user_account_file = user_account_file
    output: call_dir / "03_fin_btc_transfer_on_near.json"
    params:
        btc_connector = lambda wc, input: get_json_field(input.btc_connector_file, "contract_id"),
        user_account_id = lambda wc, input: get_json_field(input.user_account_file, "account_id"),
        user_private_key = lambda wc, input: get_json_field(input.user_account_file, "private_key"),
        bridge_sdk_config_file = const.common_bridge_sdk_config_file,
        btc_tx_hash = lambda wc, input: get_last_value(input.step_2),
    shell: """
    bridge-cli testnet  near-fin-transfer-btc \
        --chain btc \
        -b {params.btc_tx_hash} \
        -v 0 \
        -r {params.user_account_id} \
        --btc-connector {params.btc_connector} \
        --near-signer {params.user_account_id} \
        --near-private-key {params.user_private_key} \
        --config {params.bridge_sdk_config_file} \
         > {output} \
    """

rule ft_transfer_btc_to_omni_bridge:
    message: "Init BTC transfer to OmniBridge on Near"
    input:
        add_utxo_chain = rules.add_utxo_chain_connector.output,
        omni_bridge_storage_deposit = rules.omni_bridge_storage_deposit.output,
        step_3 = rules.fin_btc_transfer_on_near.output,
        nbtc_file = nbtc_file,
        omni_bridge_file = omni_bridge_file,
        user_account_file = user_account_file,
    output: call_dir / "04_ft_transfer_btc_to_omni_bridge.json"
    params:
        scripts_dir = const.common_scripts_dir,
        nbtc_account = lambda wc, input: get_json_field(input.nbtc_file, "contract_id"),
        omni_bridge_account = lambda wc, input: get_json_field(input.omni_bridge_file, "contract_id"),
    shell: """
    {params.scripts_dir}/call-near-contract.sh -c {params.nbtc_account} \
        -m ft_transfer_call \
        -a '{{\"receiver_id\": \"{params.omni_bridge_account}\", \"amount\": \"5500\", \"msg\": \"{{\\\"recipient\\\": \\\"btc:tb1q4vvl8ykwprwv9dw3y5nrnpk7f2jech7atz45v5\\\", \\\"fee\\\":\\\"14\\\",\\\"native_token_fee\\\":\\\"162\\\"}}\"}}' \
        -f {input.user_account_file} \
        -d "1 yoctoNEAR" \
        -n testnet 2>&1 | tee {output} && \
        TX_HASH=$(grep -o 'Transaction ID: [^ ]*' {output} | cut -d' ' -f3) && \
        echo '{{\"tx_hash\": \"'$TX_HASH'\", \"contract_id\": \"{params.nbtc_account}\"}}' > {output}
    """

rule submit_transfer_to_btc_connector:
    message: "Sign BTC transfer on OmniBridge"
    input:
       step_7 = rules.ft_transfer_btc_to_omni_bridge.output,
       btc_connector_file = btc_connector_file,
       omni_bridge_file = omni_bridge_file,
       user_account_file = user_account_file
    output: call_dir / "05_sign_btc_transfer.json"
    params:
        btc_connector = lambda wc, input: get_json_field(input.btc_connector_file, "contract_id"),
        user_account_id = lambda wc, input: get_json_field(input.user_account_file, "account_id"),
        user_private_key = lambda wc, input: get_json_field(input.user_account_file, "private_key"),
        bridge_sdk_config_file = const.common_bridge_sdk_config_file,
        omni_bridge_account = lambda wc, input: get_json_field(input.omni_bridge_file, "contract_id"),
        near_tx_hash = lambda wc, input: get_json_field(input.step_7, "tx_hash"),

    shell: """
<<<<<<< HEAD
    bridge-cli testnet near-submit-btc-transfer \
=======
    bridge-cli testnet near-sign-btc-transfer \
>>>>>>> c87b4c50
        --chain btc \
        -n {params.near_tx_hash} \
        -s {params.user_account_id} \
        -f 0 \
        --near-token-locker-id {params.omni_bridge_account} \
        --btc-connector {params.btc_connector} \
        --near-signer {params.user_account_id} \
        --near-private-key {params.user_private_key} \
        --config {params.bridge_sdk_config_file} \
         > {output} \
    """

rule sign_btc_connector_transfer:
    message: "Sign BTC transfer on BtcConnector"
    input:
        add_utxo_chain = rules.add_utxo_chain_connector.output,
        step_7 = rules.submit_transfer_to_btc_connector.output,
        btc_connector_file = btc_connector_file,
        omni_bridge_file = omni_bridge_file,
        user_account_file = user_account_file
    output: call_dir / "06_sign_btc_connector_transfer.json"
    params:
        btc_connector = lambda wc, input: get_json_field(input.btc_connector_file, "contract_id"),
        user_account_id = lambda wc, input: get_json_field(input.user_account_file, "account_id"),
        user_private_key = lambda wc, input: get_json_field(input.user_account_file, "private_key"),
        bridge_sdk_config_file = const.common_bridge_sdk_config_file,
        near_tx_hash = lambda wc, input: get_tx_hash(input.step_7),

    shell: """
    bridge-cli testnet near-sign-btc-transaction \
        --chain btc \
        --near-tx-hash {params.near_tx_hash} \
        --user-account {params.user_account_id} \
        --btc-connector {params.btc_connector} \
        --near-signer {params.user_account_id} \
        --near-private-key {params.user_private_key} \
        --config {params.bridge_sdk_config_file} \
         > {output} \
    """

rule send_btc_transfer:
    message: "Send BTC transfer"
    input:
        step_8 = rules.sign_btc_connector_transfer.output,
        user_account_file = user_account_file,
    output: call_dir / "07_send_btc_transfer.json"
    params:
        near_tx_hash = lambda wc, input: get_tx_hash(input.step_8),
        user_account_id = lambda wc, input: get_json_field(input.user_account_file, "account_id"),
        bridge_sdk_config_file = const.common_bridge_sdk_config_file,
    shell: """
    bridge-cli testnet btc-fin-transfer \
    --chain btc \
    --near-tx-hash {params.near_tx_hash} \
    --config {params.bridge_sdk_config_file} \
    > {output} \
    """

rule rbf_increase_gas_fee:
    message: "RBF Increase Gas Fee"
    input:
        step_10 = rules.send_btc_transfer.output,
    output: call_dir / "08_rbf_increase_gas_fee.json"
    params:
        btc_tx_hash = lambda wc, input: get_last_value(input.step_3),
        bridge_sdk_config_file = const.common_bridge_sdk_config_file,
    shell: """
    bridge-cli testnet btc-rbf-increase-gas-fee \
    --chain btc \
    -b {params.btc_tx_hash} \
    --config {params.bridge_sdk_config_file} \
    > {output} \
    """

rule all:
    input:
        rules.send_btc_transfer.output,
    default_target: True<|MERGE_RESOLUTION|>--- conflicted
+++ resolved
@@ -109,13 +109,13 @@
     """
 
 rule submit_transfer_to_btc_connector:
-    message: "Sign BTC transfer on OmniBridge"
+    message: "Submit BTC transfer on OmniBridge"
     input:
        step_7 = rules.ft_transfer_btc_to_omni_bridge.output,
        btc_connector_file = btc_connector_file,
        omni_bridge_file = omni_bridge_file,
        user_account_file = user_account_file
-    output: call_dir / "05_sign_btc_transfer.json"
+    output: call_dir / "05_submit_btc_transfer.json"
     params:
         btc_connector = lambda wc, input: get_json_field(input.btc_connector_file, "contract_id"),
         user_account_id = lambda wc, input: get_json_field(input.user_account_file, "account_id"),
@@ -125,11 +125,7 @@
         near_tx_hash = lambda wc, input: get_json_field(input.step_7, "tx_hash"),
 
     shell: """
-<<<<<<< HEAD
     bridge-cli testnet near-submit-btc-transfer \
-=======
-    bridge-cli testnet near-sign-btc-transfer \
->>>>>>> c87b4c50
         --chain btc \
         -n {params.near_tx_hash} \
         -s {params.user_account_id} \
