use anyhow::{Context, Result};
use btc_bridge_client::BtcBridgeClient;
use log::info;

use evm_bridge_client::{EvmBridgeClient, EvmBridgeClientBuilder};
use near_bridge_client::NearBridgeClientBuilder;
use near_crypto::InMemorySigner;
use omni_connector::{OmniConnector, OmniConnectorBuilder};
use omni_types::ChainKind;
use solana_bridge_client::SolanaBridgeClientBuilder;
use solana_client::nonblocking::rpc_client::RpcClient;
use wormhole_bridge_client::WormholeBridgeClientBuilder;

use crate::{config, startup};

pub mod bridge_indexer;
pub mod evm;
pub mod near;
pub mod solana;

#[macro_export]
macro_rules! skip_fail {
    ($res:expr, $msg:expr, $dur:expr) => {
        match $res {
            Ok(val) => val,
            Err(err) => {
                error!("{}: {}", $msg, err);
                tokio::time::sleep(tokio::time::Duration::from_secs($dur)).await;
                continue;
            }
        }
    };
}

fn build_evm_bridge_client(
    config: &config::Config,
    chain_kind: ChainKind,
) -> Result<Option<EvmBridgeClient>> {
    let evm = match chain_kind {
        ChainKind::Eth => &config.eth,
        ChainKind::Base => &config.base,
        ChainKind::Arb => &config.arb,
        _ => unreachable!("Function `build_evm_bridge_client` supports only EVM chains"),
    };

    evm.as_ref()
        .map(|evm| {
            EvmBridgeClientBuilder::default()
                .endpoint(Some(evm.rpc_http_url.clone()))
                .chain_id(Some(evm.chain_id))
                .private_key(Some(crate::config::get_private_key(chain_kind)))
                .omni_bridge_address(Some(evm.omni_bridge_address.to_string()))
                .build()
                .context(format!("Failed to build EvmBridgeClient ({chain_kind:?})"))
        })
        .transpose()
}

pub fn build_omni_connector(
    config: &config::Config,
    near_signer: &InMemorySigner,
) -> Result<OmniConnector> {
    info!("Building Omni connector");

    let near_bridge_client = NearBridgeClientBuilder::default()
        .endpoint(Some(config.near.rpc_url.clone()))
        .private_key(Some(near_signer.secret_key.to_string()))
        .signer(Some(near_signer.account_id.to_string()))
        .omni_bridge_id(Some(config.near.omni_bridge_id.to_string()))
<<<<<<< HEAD
        .btc_connector(
            config
                .near
                .btc_connector
                .as_ref()
                .map(|btc_connector| btc_connector.to_string()),
        )
        .btc(config.near.btc.as_ref().map(|btc| btc.to_string()))
        .satoshi_relayer(
            config
                .near
                .satoshi_relayer
                .as_ref()
                .map(|satoshi_relayer| satoshi_relayer.to_string()),
        )
=======
        .btc_connector(Some(config.near.btc_connector.to_string()))
        .btc(Some(config.near.btc.to_string()))
        .satoshi_relayer(Some(near_signer.account_id.to_string()))
>>>>>>> 9a2bc266
        .build()
        .context("Failed to build NearBridgeClient")?;

    let eth_bridge_client = build_evm_bridge_client(config, ChainKind::Eth)?;
    let base_bridge_client = build_evm_bridge_client(config, ChainKind::Base)?;
    let arb_bridge_client = build_evm_bridge_client(config, ChainKind::Arb)?;

    let solana_bridge_client = config
        .solana
        .as_ref()
        .map(|solana| {
            SolanaBridgeClientBuilder::default()
                .client(Some(RpcClient::new(solana.rpc_http_url.clone())))
                .program_id(Some(solana.program_id.parse()?))
                .wormhole_core(Some(solana.wormhole_id.parse()?))
                .keypair(Some(startup::solana::get_keypair(
                    solana.credentials_path.as_ref(),
                )))
                .build()
                .context("Failed to build SolanaBridgeClient")
        })
        .transpose()?;

    let btc_bridge_client = config
        .btc
        .as_ref()
        .map(|btc| BtcBridgeClient::new(&btc.rpc_http_url))
        .context("Failed to create BtcBridgeClient")?;

    let wormhole_bridge_client = WormholeBridgeClientBuilder::default()
        .endpoint(Some(config.wormhole.api_url.clone()))
        .build()
        .context("Failed to build WormholeBridgeClient")?;

    OmniConnectorBuilder::default()
        .near_bridge_client(Some(near_bridge_client))
        .eth_bridge_client(eth_bridge_client)
        .base_bridge_client(base_bridge_client)
        .arb_bridge_client(arb_bridge_client)
        .solana_bridge_client(solana_bridge_client)
        .wormhole_bridge_client(Some(wormhole_bridge_client))
        .btc_bridge_client(Some(btc_bridge_client))
        .build()
        .context("Failed to build OmniConnector")
}<|MERGE_RESOLUTION|>--- conflicted
+++ resolved
@@ -67,7 +67,6 @@
         .private_key(Some(near_signer.secret_key.to_string()))
         .signer(Some(near_signer.account_id.to_string()))
         .omni_bridge_id(Some(config.near.omni_bridge_id.to_string()))
-<<<<<<< HEAD
         .btc_connector(
             config
                 .near
@@ -76,18 +75,7 @@
                 .map(|btc_connector| btc_connector.to_string()),
         )
         .btc(config.near.btc.as_ref().map(|btc| btc.to_string()))
-        .satoshi_relayer(
-            config
-                .near
-                .satoshi_relayer
-                .as_ref()
-                .map(|satoshi_relayer| satoshi_relayer.to_string()),
-        )
-=======
-        .btc_connector(Some(config.near.btc_connector.to_string()))
-        .btc(Some(config.near.btc.to_string()))
         .satoshi_relayer(Some(near_signer.account_id.to_string()))
->>>>>>> 9a2bc266
         .build()
         .context("Failed to build NearBridgeClient")?;
 
