use anyhow::{Context, Result};
use btc_bridge_client::BtcBridgeClient;
use log::info;

use evm_bridge_client::{EvmBridgeClient, EvmBridgeClientBuilder};
use near_bridge_client::NearBridgeClientBuilder;
use near_crypto::InMemorySigner;
use omni_connector::{OmniConnector, OmniConnectorBuilder};
use omni_types::ChainKind;
use solana_bridge_client::{SolanaBridgeClient, SolanaBridgeClientBuilder};
use solana_client::nonblocking::rpc_client::RpcClient;
use wormhole_bridge_client::{WormholeBridgeClient, WormholeBridgeClientBuilder};

use crate::{config, startup};

pub mod bridge_indexer;
pub mod evm;
pub mod near;
pub mod solana;

#[macro_export]
macro_rules! skip_fail {
    ($res:expr, $msg:expr, $dur:expr) => {
        match $res {
            Ok(val) => val,
            Err(err) => {
                error!("{}: {}", $msg, err);
                tokio::time::sleep(tokio::time::Duration::from_secs($dur)).await;
                continue;
            }
        }
    };
}

fn build_near_bridge_client(
    config: &config::Config,
    near_signer: &InMemorySigner,
) -> Result<near_bridge_client::NearBridgeClient> {
    NearBridgeClientBuilder::default()
        .endpoint(Some(config.near.rpc_url.clone()))
        .private_key(Some(near_signer.secret_key.to_string()))
        .signer(Some(near_signer.account_id.to_string()))
        .omni_bridge_id(Some(config.near.omni_bridge_id.to_string()))
        .btc_connector(
            config
                .near
                .btc_connector
                .as_ref()
                .map(std::string::ToString::to_string),
        )
        .btc(
            config
                .near
                .btc
                .as_ref()
                .map(std::string::ToString::to_string),
        )
<<<<<<< HEAD
        .satoshi_relayer(
            config
                .near
                .satoshi_relayer
                .as_ref()
                .map(std::string::ToString::to_string),
        )
=======
        .satoshi_relayer(Some(near_signer.account_id.to_string()))
>>>>>>> 9c22cc7a
        .build()
        .context("Failed to build NearBridgeClient")
}

fn build_evm_bridge_client(
    config: &config::Config,
    chain_kind: ChainKind,
) -> Result<Option<EvmBridgeClient>> {
    let evm = match chain_kind {
        ChainKind::Eth => &config.eth,
        ChainKind::Base => &config.base,
        ChainKind::Arb => &config.arb,
        _ => unreachable!("Function `build_evm_bridge_client` supports only EVM chains"),
    };

    evm.as_ref()
        .map(|evm| {
            EvmBridgeClientBuilder::default()
                .endpoint(Some(evm.rpc_http_url.clone()))
                .chain_id(Some(evm.chain_id))
                .private_key(Some(crate::config::get_private_key(chain_kind, None)))
                .omni_bridge_address(Some(evm.omni_bridge_address.to_string()))
                .build()
                .context(format!("Failed to build EvmBridgeClient ({chain_kind:?})"))
        })
        .transpose()
}

fn build_solana_bridge_client(config: &config::Config) -> Result<Option<SolanaBridgeClient>> {
    config
        .solana
        .as_ref()
        .map(|solana| {
            SolanaBridgeClientBuilder::default()
                .client(Some(RpcClient::new(solana.rpc_http_url.clone())))
                .program_id(Some(solana.program_id.parse()?))
                .wormhole_core(Some(solana.wormhole_id.parse()?))
                .keypair(Some(startup::solana::get_keypair(
                    solana.credentials_path.as_ref(),
                )))
                .build()
                .context("Failed to build SolanaBridgeClient")
        })
        .transpose()
}

fn build_btc_bridge_client(config: &config::Config) -> Result<BtcBridgeClient> {
    config
        .btc
        .as_ref()
        .map(|btc| BtcBridgeClient::new(&btc.rpc_http_url))
        .context("Failed to create BtcBridgeClient")
}

fn build_wormhole_bridge_client(config: &config::Config) -> Result<WormholeBridgeClient> {
    WormholeBridgeClientBuilder::default()
        .endpoint(Some(config.wormhole.api_url.clone()))
        .build()
        .context("Failed to build WormholeBridgeClient")
}

pub fn build_omni_connector(
    config: &config::Config,
    near_signer: &InMemorySigner,
) -> Result<OmniConnector> {
    info!("Building Omni connector");

    let near_bridge_client = build_near_bridge_client(config, near_signer)?;
    let eth_bridge_client = build_evm_bridge_client(config, ChainKind::Eth)?;
    let base_bridge_client = build_evm_bridge_client(config, ChainKind::Base)?;
    let arb_bridge_client = build_evm_bridge_client(config, ChainKind::Arb)?;
    let solana_bridge_client = build_solana_bridge_client(config)?;
    let btc_bridge_client = build_btc_bridge_client(config)?;
    let wormhole_bridge_client = build_wormhole_bridge_client(config)?;

    let omni_connector = OmniConnectorBuilder::default()
        .near_bridge_client(Some(near_bridge_client))
        .eth_bridge_client(eth_bridge_client)
        .base_bridge_client(base_bridge_client)
        .arb_bridge_client(arb_bridge_client)
        .solana_bridge_client(solana_bridge_client)
        .wormhole_bridge_client(Some(wormhole_bridge_client))
        .btc_bridge_client(Some(btc_bridge_client))
        .build()
        .context("Failed to build OmniConnector")?;

    Ok(omni_connector)
}<|MERGE_RESOLUTION|>--- conflicted
+++ resolved
@@ -55,17 +55,7 @@
                 .as_ref()
                 .map(std::string::ToString::to_string),
         )
-<<<<<<< HEAD
-        .satoshi_relayer(
-            config
-                .near
-                .satoshi_relayer
-                .as_ref()
-                .map(std::string::ToString::to_string),
-        )
-=======
         .satoshi_relayer(Some(near_signer.account_id.to_string()))
->>>>>>> 9c22cc7a
         .build()
         .context("Failed to build NearBridgeClient")
 }
