--- conflicted
+++ resolved
@@ -55,13 +55,7 @@
                 .as_ref()
                 .map(std::string::ToString::to_string),
         )
-        .satoshi_relayer(
-            config
-                .near
-                .satoshi_relayer
-                .as_ref()
-                .map(std::string::ToString::to_string),
-        )
+        .satoshi_relayer(Some(near_signer.account_id.to_string()))
         .build()
         .context("Failed to build NearBridgeClient")
 }
@@ -90,45 +84,8 @@
         .transpose()
 }
 
-<<<<<<< HEAD
 fn build_solana_bridge_client(config: &config::Config) -> Result<Option<SolanaBridgeClient>> {
     config
-=======
-pub fn build_omni_connector(
-    config: &config::Config,
-    near_signer: &InMemorySigner,
-) -> Result<OmniConnector> {
-    info!("Building Omni connector");
-
-    let near_bridge_client = NearBridgeClientBuilder::default()
-        .endpoint(Some(config.near.rpc_url.clone()))
-        .private_key(Some(near_signer.secret_key.to_string()))
-        .signer(Some(near_signer.account_id.to_string()))
-        .omni_bridge_id(Some(config.near.omni_bridge_id.to_string()))
-        .btc_connector(
-            config
-                .near
-                .btc_connector
-                .as_ref()
-                .map(std::string::ToString::to_string),
-        )
-        .btc(
-            config
-                .near
-                .btc
-                .as_ref()
-                .map(std::string::ToString::to_string),
-        )
-        .satoshi_relayer(Some(near_signer.account_id.to_string()))
-        .build()
-        .context("Failed to build NearBridgeClient")?;
-
-    let eth_bridge_client = build_evm_bridge_client(config, ChainKind::Eth)?;
-    let base_bridge_client = build_evm_bridge_client(config, ChainKind::Base)?;
-    let arb_bridge_client = build_evm_bridge_client(config, ChainKind::Arb)?;
-
-    let solana_bridge_client = config
->>>>>>> 7cb5bda1
         .solana
         .as_ref()
         .map(|solana| {
@@ -145,7 +102,6 @@
         .transpose()
 }
 
-<<<<<<< HEAD
 fn build_btc_bridge_client(config: &config::Config) -> Result<BtcBridgeClient> {
     config
         .btc
@@ -156,15 +112,6 @@
 
 fn build_wormhole_bridge_client(config: &config::Config) -> Result<WormholeBridgeClient> {
     WormholeBridgeClientBuilder::default()
-=======
-    let btc_bridge_client = config
-        .btc
-        .as_ref()
-        .map(|btc| BtcBridgeClient::new(&btc.rpc_http_url))
-        .context("Failed to create BtcBridgeClient")?;
-
-    let wormhole_bridge_client = WormholeBridgeClientBuilder::default()
->>>>>>> 7cb5bda1
         .endpoint(Some(config.wormhole.api_url.clone()))
         .build()
         .context("Failed to build WormholeBridgeClient")
