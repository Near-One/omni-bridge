use std::sync::Arc;

use anyhow::{Context, Result};
use clap::Parser;
use log::{error, info};
use omni_types::ChainKind;
use solana_sdk::signature::Signature;

mod config;
mod startup;
mod utils;
mod workers;

#[derive(Parser)]
struct CliArgs {
    /// Path to the configuration file
    #[clap(short, long, default_value = "config.toml")]
    config: String,
    /// Start block for Near indexer
    #[clap(long)]
    near_start_block: Option<u64>,
    /// Start block for Ethereum indexer
    #[clap(long)]
    eth_start_block: Option<u64>,
    /// Start block for Base indexer
    #[clap(long)]
    base_start_block: Option<u64>,
    /// Start block for Arbitrum indexer
    #[clap(long)]
    arb_start_block: Option<u64>,
    /// Start signature for Solana indexer
    #[clap(long)]
    solana_start_signature: Option<Signature>,
    /// Start timestamp for bridge indexer
    #[clap(long)]
    start_timestamp: Option<u32>,
}

#[tokio::main]
async fn main() -> Result<()> {
    dotenv::dotenv().ok();
    pretty_env_logger::init_timed();

    rustls::crypto::ring::default_provider()
        .install_default()
        .expect("Failed to install rustls crypto provider");

    let args = CliArgs::parse();

    let config = toml::from_str::<config::Config>(
        &std::fs::read_to_string(args.config).context("Config file doesn't exist")?,
    )
    .context("Failed to parse config file")?;

    let redis_client = redis::Client::open(config.redis.url.clone())?;
    let jsonrpc_client = near_jsonrpc_client::JsonRpcClient::connect(config.near.rpc_url.clone());

<<<<<<< HEAD
    let near_omni_signer = startup::near::get_signer(
        config.near.omni_credentials_path.as_ref(),
        config::NearSignerType::Omni,
    )?;
    let omni_connector = Arc::new(startup::build_omni_connector(&config, &near_omni_signer)?);

    let (near_fast_signer, fast_connector) = if config.is_fast_relayer_enabled() {
        let near_fast_signer = startup::near::get_signer(
            config.near.fast_credentials_path.as_ref(),
            config::NearSignerType::Fast,
        )?;
=======
    let near_omni_signer = startup::near::get_signer(&config, config::NearSignerType::Omni)?;
    let omni_connector = Arc::new(startup::build_omni_connector(&config, &near_omni_signer)?);

    let (near_fast_signer, fast_connector) = if config.is_fast_relayer_enabled() {
        let near_fast_signer = startup::near::get_signer(&config, config::NearSignerType::Fast)?;
>>>>>>> 9c22cc7a

        (
            Some(near_fast_signer.clone()),
            Arc::new(startup::build_omni_connector(&config, &near_fast_signer)?),
        )
    } else {
        (None, Arc::default())
    };

    let near_omni_nonce = Arc::new(utils::nonce::NonceManager::new(
        utils::nonce::ChainClient::Near {
            jsonrpc_client: jsonrpc_client.clone(),
            signer: Box::new(near_omni_signer),
        },
    ));
    let near_fast_nonce = near_fast_signer.map(|near_fast_signer| {
        Arc::new(utils::nonce::NonceManager::new(
            utils::nonce::ChainClient::Near {
                jsonrpc_client: jsonrpc_client.clone(),
                signer: Box::new(near_fast_signer),
            },
        ))
    });
    let evm_nonces = Arc::new(utils::nonce::EvmNonceManagers::new(&config));

    let mut handles = Vec::new();

    if config.is_bridge_indexer_enabled() {
        handles.push(tokio::spawn({
            let config = config.clone();
            let redis_client = redis_client.clone();
            async move {
                startup::bridge_indexer::start_indexer(config, redis_client, args.start_timestamp)
                    .await
            }
        }));
    } else {
        handles.push(tokio::spawn({
            let config = config.clone();
            let redis_client = redis_client.clone();
            let jsonrpc_client = jsonrpc_client.clone();
            async move {
                startup::near::start_indexer(
                    config,
                    redis_client,
                    jsonrpc_client,
                    args.near_start_block,
                )
                .await
            }
        }));
        if config.eth.is_some() {
            handles.push(tokio::spawn({
                let config = config.clone();
                let redis_client = redis_client.clone();
                async move {
                    startup::evm::start_indexer(
                        config,
                        redis_client,
                        ChainKind::Eth,
                        args.eth_start_block,
                    )
                    .await
                }
            }));
        }
        if config.base.is_some() {
            handles.push(tokio::spawn({
                let config = config.clone();
                let redis_client = redis_client.clone();
                async move {
                    startup::evm::start_indexer(
                        config,
                        redis_client,
                        ChainKind::Base,
                        args.base_start_block,
                    )
                    .await
                }
            }));
        }
        if config.arb.is_some() {
            handles.push(tokio::spawn({
                let config = config.clone();
                let redis_client = redis_client.clone();
                async move {
                    startup::evm::start_indexer(
                        config,
                        redis_client,
                        ChainKind::Arb,
                        args.arb_start_block,
                    )
                    .await
                }
            }));
        }
        if config.solana.is_some() {
            handles.push(tokio::spawn({
                let config = config.clone();
                let redis_client = redis_client.clone();
                async move {
                    startup::solana::start_indexer(
                        config,
                        redis_client,
                        args.solana_start_signature,
                    )
                    .await
                }
            }));
            handles.push(tokio::spawn({
                let config = config.clone();
                let redis_client = redis_client.clone();
                async move { startup::solana::process_signature(config, redis_client).await }
            }));
        }
    }

    handles.push(tokio::spawn({
        let config = config.clone();
        let redis_client = redis_client.clone();
        let omni_connector = omni_connector.clone();
        let fast_connector = fast_connector.clone();
        let jsonrpc_client = jsonrpc_client.clone();
        let near_omni_nonce = near_omni_nonce.clone();
        let near_fast_nonce = near_fast_nonce.clone();
        let evm_nonces = evm_nonces.clone();

        async move {
            workers::process_events(
                config,
                redis_client,
                omni_connector,
                fast_connector,
                jsonrpc_client,
                near_omni_nonce,
                near_fast_nonce,
                evm_nonces,
            )
            .await
        }
    }));

    tokio::select! {
        _ = tokio::signal::ctrl_c() => {
            info!("Received Ctrl+C signal, shutting down.");
        }
        result = futures::future::select_all(handles) => {
            let (res, _, _) = result;
            if let Ok(Err(err)) = res {
                error!("A worker encountered an error: {err:?}");
            }
        }
    }

    Ok(())
}<|MERGE_RESOLUTION|>--- conflicted
+++ resolved
@@ -55,25 +55,11 @@
     let redis_client = redis::Client::open(config.redis.url.clone())?;
     let jsonrpc_client = near_jsonrpc_client::JsonRpcClient::connect(config.near.rpc_url.clone());
 
-<<<<<<< HEAD
-    let near_omni_signer = startup::near::get_signer(
-        config.near.omni_credentials_path.as_ref(),
-        config::NearSignerType::Omni,
-    )?;
-    let omni_connector = Arc::new(startup::build_omni_connector(&config, &near_omni_signer)?);
-
-    let (near_fast_signer, fast_connector) = if config.is_fast_relayer_enabled() {
-        let near_fast_signer = startup::near::get_signer(
-            config.near.fast_credentials_path.as_ref(),
-            config::NearSignerType::Fast,
-        )?;
-=======
     let near_omni_signer = startup::near::get_signer(&config, config::NearSignerType::Omni)?;
     let omni_connector = Arc::new(startup::build_omni_connector(&config, &near_omni_signer)?);
 
     let (near_fast_signer, fast_connector) = if config.is_fast_relayer_enabled() {
         let near_fast_signer = startup::near::get_signer(&config, config::NearSignerType::Fast)?;
->>>>>>> 9c22cc7a
 
         (
             Some(near_fast_signer.clone()),
