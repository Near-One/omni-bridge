--- conflicted
+++ resolved
@@ -132,11 +132,7 @@
                         utxo_transfer_message.utxo_id.to_string(),
                         RetryableEvent::new(crate::workers::Transfer::Utxo {
                             utxo_transfer_message,
-<<<<<<< HEAD
-                            new_transfer_id,
-=======
                             new_transfer_id: new_transfer_id.into(),
->>>>>>> 15803a6a
                         }),
                     )
                     .await;
