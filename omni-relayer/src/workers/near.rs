use std::sync::Arc;

use anyhow::{Context, Result};
use bridge_connector_common::result::BridgeSdkError;
use near_sdk::json_types::U64;
use serde_json::Value;
use tracing::{info, warn};

use near_bridge_client::TransactionOptions;
use near_jsonrpc_client::{JsonRpcClient, errors::JsonRpcError};
use near_primitives::{hash::CryptoHash, types::AccountId};
use near_rpc_client::NearRpcError;
use solana_client::rpc_request::RpcResponseErrorData;
use solana_rpc_client_api::{client_error::ErrorKind, request::RpcError};
use solana_sdk::{instruction::InstructionError, pubkey::Pubkey, transaction::TransactionError};

use omni_connector::OmniConnector;
use omni_types::{ChainKind, FastTransfer, OmniAddress, TransferId, near_events::OmniBridgeEvent};

use crate::{
    config, utils,
    utils::pending_transactions::PendingTransaction,
    workers::{PAUSED_ERROR, RetryableEvent},
};

use super::{EventAction, Transfer};

#[derive(Debug, serde::Serialize, serde::Deserialize)]
pub struct UnverifiedTrasfer {
    pub tx_hash: CryptoHash,
    pub signer: AccountId,
    pub specific_errors: Option<Vec<String>>,
    pub original_key: String,
    pub original_event: Value,
}

#[derive(Debug, serde::Deserialize)]
enum UTXOChainMsg {
    MaxGasFee(U64),
}

pub async fn process_transfer_event(
    config: &config::Config,
    redis_connection_manager: &mut redis::aio::ConnectionManager,
    key: String,
    omni_connector: Arc<OmniConnector>,
    signer: AccountId,
    transfer: Transfer,
    near_nonce: Arc<utils::nonce::NonceManager>,
) -> Result<EventAction> {
    let transfer_message = match transfer {
        Transfer::Near {
            ref transfer_message,
        } => transfer_message.clone(),
        Transfer::Utxo {
<<<<<<< HEAD
            new_transfer_id, ..
        } => {
=======
            ref new_transfer_id,
            ..
        } => {
            let Ok(new_transfer_id) = new_transfer_id.try_into() else {
                warn!("Failed to build TransferId from: {new_transfer_id:?}");
                return Ok(EventAction::Retry);
            };

>>>>>>> 15803a6a
            let Ok(transfer_message) = omni_connector
                .near_get_transfer_message(new_transfer_id)
                .await
            else {
                warn!("Failed to get transfer message for UTXO transfer: {new_transfer_id:?}");
                return Ok(EventAction::Retry);
            };

            transfer_message
        }
        _ => {
            anyhow::bail!("Expected Transfer::Near or Transfer::Utxo variant, got: {transfer:?}");
        }
    };

    info!("Trying to process TransferMessage on NEAR");

    match omni_connector
        .is_transfer_finalised(
            Some(transfer_message.get_origin_chain()),
            transfer_message.get_destination_chain(),
            transfer_message.destination_nonce,
        )
        .await
    {
        Ok(true) => anyhow::bail!("Transfer is already finalised: {transfer_message:?}"),
        Ok(false) => {}
        Err(err) => {
            warn!("Failed to check if transfer is finalised: {err:?}");
            return Ok(EventAction::Retry);
        }
    }

    if config.is_bridge_api_enabled()
        && !config
            .near
            .sign_without_checking_fee
            .as_ref()
            .is_some_and(|list| list.contains(&transfer_message.sender))
    {
        let Ok(needed_fee) = utils::bridge_api::TransferFee::get_transfer_fee(
            config,
            &transfer_message.sender,
            &transfer_message.recipient,
            &transfer_message.token,
        )
        .await
        else {
            warn!("Failed to get transfer fee for transfer: {transfer_message:?}");
            return Ok(EventAction::Retry);
        };

        if let Some(event_action) = needed_fee
            .check_fee(
                config,
                redis_connection_manager,
                &transfer_message,
                transfer_message.get_transfer_id(),
                &transfer_message.fee,
            )
            .await
        {
            return Ok(event_action);
        }
    }

    let nonce = near_nonce
        .reserve_nonce()
        .await
        .context("Failed to reserve nonce for near transaction")?;

    match omni_connector
        .near_sign_transfer(
            TransferId {
                origin_chain: transfer_message.sender.get_chain(),
                origin_nonce: transfer_message.origin_nonce,
            },
            Some(signer.clone()),
            Some(transfer_message.fee.clone()),
            TransactionOptions {
                nonce: Some(nonce),
                wait_until: near_primitives::views::TxExecutionStatus::Included,
                wait_final_outcome_timeout_sec: None,
            },
        )
        .await
    {
        Ok(tx_hash) => {
            let Ok(serialized_event) = serde_json::to_value(&transfer) else {
                warn!("Failed to serialize transfer: {transfer:?}");
                return Ok(EventAction::Remove);
            };

            utils::redis::add_event(
                config,
                redis_connection_manager,
                utils::redis::EVENTS,
                tx_hash.to_string(),
                RetryableEvent::new(UnverifiedTrasfer {
                    tx_hash,
                    signer,
                    specific_errors: Some(vec![
                        "Signature request has already been submitted. Please try again later."
                            .to_string(),
                        "Signature request has timed out.".to_string(),
                        "Attached deposit is lower than required".to_string(),
                        "Exceeded the prepaid gas.".to_string(),
                    ]),
                    original_key: key,
                    original_event: serialized_event,
                }),
            )
            .await;

            info!("Signed transfer: {tx_hash:?}");

            Ok(EventAction::Remove)
        }
        Err(err) => {
            if let BridgeSdkError::NearRpcError(near_rpc_error) = err {
                match near_rpc_error {
                    NearRpcError::NonceError
                    | NearRpcError::FinalizationError
                    | NearRpcError::RpcBroadcastTxAsyncError(_)
                    | NearRpcError::RpcQueryError(JsonRpcError::TransportError(_))
                    | NearRpcError::RpcTransactionError(JsonRpcError::TransportError(_)) => {
                        warn!(
                            "Failed to sign transfer ({}), retrying: {near_rpc_error:?}",
                            transfer_message.origin_nonce
                        );
                        return Ok(EventAction::Retry);
                    }
                    _ => {
                        anyhow::bail!(
                            "Failed to sign transfer ({}): {near_rpc_error:?}",
                            transfer_message.origin_nonce
                        );
                    }
                };
            }
            anyhow::bail!(
                "Failed to sign transfer ({}): {err:?}",
                transfer_message.origin_nonce
            );
        }
    }
}

pub async fn process_transfer_to_utxo_event(
    config: &config::Config,
    redis_connection_manager: &mut redis::aio::ConnectionManager,
    key: String,
    omni_connector: Arc<OmniConnector>,
    signer: AccountId,
    transfer: Transfer,
    near_nonce: Arc<utils::nonce::NonceManager>,
) -> Result<EventAction> {
    let Transfer::Near {
        ref transfer_message,
    } = transfer
    else {
        anyhow::bail!("Expected NearTransferWithTimestamp, got: {transfer:?}");
    };

    info!("Trying to process UtxoTransferMessage on NEAR");

    let Some(recipient) = transfer_message.recipient.get_utxo_address() else {
        anyhow::bail!(
            "Expected UTXO recipient address, got: {:?}",
            transfer_message.recipient
        );
    };

    let nonce = near_nonce
        .reserve_nonce()
        .await
        .context("Failed to reserve nonce for near transaction")?;

    match omni_connector
        .near_submit_btc_transfer(
            transfer_message.recipient.get_chain(),
            recipient,
            transfer_message.amount.0 - transfer_message.fee.fee.0,
            None,
            TransferId {
                origin_chain: transfer_message.sender.get_chain(),
                origin_nonce: transfer_message.origin_nonce,
            },
            TransactionOptions {
                nonce: Some(nonce),
                wait_until: near_primitives::views::TxExecutionStatus::Included,
                wait_final_outcome_timeout_sec: None,
            },
            serde_json::from_str::<UTXOChainMsg>(&transfer_message.msg)
                .map(|msg| match msg {
                    UTXOChainMsg::MaxGasFee(max_fee) => max_fee.0,
                })
                .ok(),
        )
        .await
    {
        Ok(tx_hash) => {
            info!(
                "Submitted {:?} transfer: {tx_hash:?}",
                transfer_message.recipient.get_chain()
            );

            let Ok(serialized_event) = serde_json::to_value(&transfer) else {
                warn!("Failed to serialize transfer: {transfer:?}");
                return Ok(EventAction::Remove);
            };

            utils::redis::add_event(
                config,
                redis_connection_manager,
                utils::redis::EVENTS,
                tx_hash.to_string(),
                RetryableEvent::new(UnverifiedTrasfer {
                    tx_hash,
                    signer,
                    specific_errors: Some(vec![
                        "not exist".to_string(),
                        "Previous btc tx has not been signed".to_string(),
                    ]),
                    original_key: key,
                    original_event: serialized_event,
                }),
            )
            .await;

            Ok(EventAction::Remove)
        }
        Err(err) => {
            if let BridgeSdkError::NearRpcError(near_rpc_error) = err {
                match near_rpc_error {
                    NearRpcError::NonceError
                    | NearRpcError::FinalizationError
                    | NearRpcError::RpcBroadcastTxAsyncError(_)
                    | NearRpcError::RpcQueryError(JsonRpcError::TransportError(_))
                    | NearRpcError::RpcTransactionError(JsonRpcError::TransportError(_)) => {
                        warn!(
                            "Failed to submit {:?} transfer ({}), retrying: {near_rpc_error:?}",
                            transfer_message.recipient.get_chain(),
                            transfer_message.origin_nonce
                        );
                        return Ok(EventAction::Retry);
                    }
                    _ => {
                        anyhow::bail!(
                            "Failed to submit {:?} transfer ({}): {near_rpc_error:?}",
                            transfer_message.recipient.get_chain(),
                            transfer_message.origin_nonce
                        );
                    }
                };
            } else if let BridgeSdkError::InsufficientUTXOBalance = err {
                warn!(
                    "Insufficient UTXO balance for {:?} transfer ({}), retrying",
                    transfer_message.recipient.get_chain(),
                    transfer_message.origin_nonce
                );
                return Ok(EventAction::Retry);
            } else if let BridgeSdkError::InsufficientUTXOGasFee(err) = err {
                warn!(
                    "Gas fee is too large for {:?} transfer ({}): {err}, retrying",
                    transfer_message.recipient.get_chain(),
                    transfer_message.origin_nonce
                );
                return Ok(EventAction::Retry);
            } else if let BridgeSdkError::UtxoClientError(ref msg) = err {
                if msg == "Failed to estimate fee_rate" {
                    warn!(
                        "Failed to estimate fee_rate for {:?} transfer ({}), retrying",
                        transfer_message.recipient.get_chain(),
                        transfer_message.origin_nonce
                    );
                    return Ok(EventAction::Retry);
                }
            }

            anyhow::bail!(
                "Failed to submit {:?} transfer ({}): {err:?}",
                transfer_message.recipient.get_chain(),
                transfer_message.origin_nonce
            );
        }
    }
}

pub async fn process_sign_transfer_event(
    config: &config::Config,
    redis_connection_manager: &mut redis::aio::ConnectionManager,
    omni_connector: Arc<OmniConnector>,
    signer: AccountId,
    omni_bridge_event: OmniBridgeEvent,
    evm_nonces: Arc<utils::nonce::EvmNonceManagers>,
) -> Result<EventAction> {
    let OmniBridgeEvent::SignTransferEvent {
        message_payload, ..
    } = &omni_bridge_event
    else {
        anyhow::bail!("Expected SignTransferEvent, got: {omni_bridge_event:?}");
    };

    info!("Trying to process SignTransferEvent log on NEAR");

    if message_payload.fee_recipient != Some(signer) {
        anyhow::bail!("Fee recipient mismatch");
    }

    match omni_connector
        .is_transfer_finalised(
            None,
            message_payload.recipient.get_chain(),
            message_payload.destination_nonce,
        )
        .await
    {
        Ok(true) => anyhow::bail!(
            "Transfer is already finalised: {:?}",
            message_payload.transfer_id
        ),
        Ok(false) => {}
        Err(err) => {
            warn!("Failed to check if transfer is finalised: {err:?}");
            return Ok(EventAction::Retry);
        }
    }

    if config.is_bridge_api_enabled() {
        let transfer_message = match omni_connector
            .near_get_transfer_message(message_payload.transfer_id)
            .await
        {
            Ok(transfer_message) => transfer_message,
            Err(err) => {
                if err.to_string().contains("The transfer does not exist") {
                    anyhow::bail!(
                        "Transfer does not exist: {:?} (probably fee is 0 or transfer was already finalized)",
                        message_payload.transfer_id
                    );
                }

                warn!(
                    "Failed to get transfer message: {:?}",
                    message_payload.transfer_id
                );

                return Ok(EventAction::Retry);
            }
        };

        let Ok(needed_fee) = utils::bridge_api::TransferFee::get_transfer_fee(
            config,
            &transfer_message.sender,
            &transfer_message.recipient,
            &transfer_message.token,
        )
        .await
        else {
            warn!("Failed to get transfer fee for transfer: {transfer_message:?}");
            return Ok(EventAction::Retry);
        };

        if let Some(event_action) = needed_fee
            .check_fee(
                config,
                redis_connection_manager,
                &transfer_message,
                transfer_message.get_transfer_id(),
                &transfer_message.fee,
            )
            .await
        {
            return Ok(event_action);
        }
    }

    let chain_kind = message_payload.recipient.get_chain();

    let (fin_transfer_args, evm_nonce) = match chain_kind {
        ChainKind::Near => {
            anyhow::bail!("Near to Near transfers are not supported yet");
        }
        ChainKind::Eth | ChainKind::Base | ChainKind::Arb | ChainKind::Bnb => {
            let nonce = evm_nonces
                .reserve_nonce(chain_kind)
                .await
                .context("Failed to reserve nonce for evm transaction")?;

            (
                omni_connector::FinTransferArgs::EvmFinTransfer {
                    chain_kind,
                    event: omni_bridge_event,
                    tx_nonce: Some(nonce.into()),
                },
                Some(nonce),
            )
        }
        ChainKind::Sol => {
            let OmniAddress::Sol(token) = message_payload.token_address.clone() else {
                anyhow::bail!(
                    "Expected Sol token address, got: {:?}",
                    message_payload.token_address
                );
            };

            (
                omni_connector::FinTransferArgs::SolanaFinTransfer {
                    event: omni_bridge_event,
                    solana_token: Pubkey::new_from_array(token.0),
                },
                None,
            )
        }
        ChainKind::Btc | ChainKind::Zcash => {
            anyhow::bail!("Finishing BTC/ZEC transfers is not supported");
        }
    };

    match omni_connector.fin_transfer(fin_transfer_args).await {
        Ok(tx_hash) => {
            info!("Finalized deposit: {tx_hash}");

            // Store pending transaction for fee bumping
            if let Some(nonce) = evm_nonce {
                if chain_kind == ChainKind::Eth {
                    if let Err(err) = store_pending_evm_transaction(
                        config,
                        redis_connection_manager,
                        chain_kind,
                        &tx_hash,
                        nonce,
                    )
                    .await
                    {
                        warn!("Failed to store pending transaction {tx_hash}: {err:?}");
                    }
                }
            }

            Ok(EventAction::Remove)
        }
        Err(err) => {
            if let BridgeSdkError::EvmGasEstimateError(err) = err {
                let Some(evm) = (match chain_kind {
                    ChainKind::Eth => &config.eth,
                    ChainKind::Base => &config.base,
                    ChainKind::Arb => &config.arb,
                    ChainKind::Bnb => &config.bnb,
                    ChainKind::Near | ChainKind::Sol | ChainKind::Btc | ChainKind::Zcash => {
                        anyhow::bail!(
                            "Failed to finalize deposit (unexpected: failed to get evm config): {err}"
                        );
                    }
                }) else {
                    anyhow::bail!(
                        "Failed to finalize deposit (unexpected: config for {chain_kind:?} is not accessible): {err}"
                    );
                };

                if evm
                    .error_selectors_to_remove
                    .iter()
                    .any(|selector| err.contains(selector))
                {
                    anyhow::bail!(
                        "Failed to finalize deposit: {err}. Found selector from the list of non-retryable errors in the config"
                    );
                }

                warn!("Failed to finalize deposit, retrying: {err}");
                return Ok(EventAction::Retry);
            }

            if let BridgeSdkError::SolanaRpcError(ref client_error) = err {
                if let ErrorKind::RpcError(RpcError::RpcResponseError {
                    data: RpcResponseErrorData::SendTransactionPreflightFailure(ref result),
                    ..
                }) = client_error.kind
                {
                    if let Some(TransactionError::InstructionError(
                        _,
                        InstructionError::Custom(error_code),
                    )) = result.err
                    {
                        if error_code == PAUSED_ERROR {
                            warn!("Solana bridge is paused");
                            return Ok(EventAction::Retry);
                        }

                        anyhow::bail!("Failed to finalize deposit: {err}");
                    }
                }
            }

            Ok(EventAction::Retry)
        }
    }
}

pub async fn process_unverified_transfer_event(
    config: &config::Config,
    redis_connection_manager: &mut redis::aio::ConnectionManager,
    jsonrpc_client: JsonRpcClient,
    unverified_event: UnverifiedTrasfer,
) {
    utils::redis::remove_event(
        config,
        redis_connection_manager,
        utils::redis::EVENTS,
        unverified_event.tx_hash.to_string(),
    )
    .await;

    if !utils::near::is_tx_successful(
        &jsonrpc_client,
        unverified_event.tx_hash,
        unverified_event.signer,
        unverified_event.specific_errors,
    )
    .await
    {
        utils::redis::add_event(
            config,
            redis_connection_manager,
            utils::redis::EVENTS,
            unverified_event.original_key,
            RetryableEvent::new(unverified_event.original_event),
        )
        .await;
    }
}

pub async fn initiate_fast_transfer(
    fast_connector: Arc<OmniConnector>,
    transfer: Transfer,
    near_omni_nonce: Arc<utils::nonce::NonceManager>,
) -> Result<EventAction> {
    let Ok(near_bridge_client) = fast_connector.near_bridge_client() else {
        anyhow::bail!("Near bridge client is not configured");
    };

    let Transfer::Fast {
        block_number,
        tx_hash,
        token,
        amount,
        transfer_id,
        recipient,
        fee,
        msg,
        storage_deposit_amount,
        safe_confirmations,
    } = transfer.clone()
    else {
        anyhow::bail!("Expected FastTransferEvent, got: {transfer:?}");
    };

    // TODO: Fast transfer to other chain increases origin nonce by one, so regular relayer won't
    // be able to finalize it with a normal sign transfer. We need to catch and sign
    // `FastTransferEvent`. This will be possible once bridge-indexer will track these events
    // Related PR: https://github.com/Near-One/bridge-indexer-rs/pull/195
    if recipient.get_chain() != ChainKind::Near {
        anyhow::bail!(
            "Fast transfer is supported only for transfers to NEAR for now, got: {:?}",
            recipient.get_chain()
        );
    }

    info!("Trying to initiate FastTransfer on NEAR");

    let Ok(token_id) =
        utils::storage::get_token_id(&fast_connector, transfer_id.origin_chain, &token).await
    else {
        warn!("Failed to get token id for transfer: {transfer_id:?}");
        return Ok(EventAction::Retry);
    };

    let fast_transfer = FastTransfer {
        transfer_id: transfer_id.into(),
        token_id: token_id.clone(),
        amount,
        fee: fee.clone(),
        recipient: recipient.clone(),
        msg: msg.clone(),
    };

    match fast_connector.near_is_transfer_finalised(transfer_id).await {
        Ok(true) => anyhow::bail!("Transfer is already finalised: {transfer:?}"),
        Ok(false) => {}
        Err(err) => {
            warn!("Failed to check if transfer is finalised: {err:?}");
            return Ok(EventAction::Retry);
        }
    }

    match fast_connector
        .near_get_fast_transfer_status(fast_transfer.id())
        .await
    {
        Ok(Some(_)) => anyhow::bail!("Fast transfer is already finalised: {transfer:?}"),
        Ok(None) => {}
        Err(err) => {
            warn!("Failed to check if fast transfer is finalised: {err:?}");
            return Ok(EventAction::Retry);
        }
    }

    let Ok(last_finalized_block_number) = fast_connector
        .evm_get_last_block_number(transfer_id.origin_chain)
        .await
    else {
        warn!("Failed to get last finalized block number for EVM chain");
        return Ok(EventAction::Retry);
    };

    let current_confirmations = last_finalized_block_number.saturating_sub(block_number);

    if current_confirmations < safe_confirmations {
        warn!(
            "Fast transfer block number ({block_number}) is not finalized yet, waiting for more confirmations. Current confirmations: {current_confirmations}",
        );
        return Ok(EventAction::Retry);
    }

    let mut nonce = Some(
        near_omni_nonce
            .reserve_nonce()
            .await
            .context("Failed to reserve nonce for near transaction")?,
    );

    let Ok(required_balance) = near_bridge_client
        .get_required_balance_for_fast_fin_transfer()
        .await
    else {
        warn!("Failed to get required balance for fast transfer");
        return Ok(EventAction::Retry);
    };

    match near_bridge_client
        .deposit_storage_if_required(
            required_balance + storage_deposit_amount.unwrap_or(0.into()).0,
            TransactionOptions {
                nonce,
                wait_until: near_primitives::views::TxExecutionStatus::Final,
                wait_final_outcome_timeout_sec: None,
            },
        )
        .await
    {
        Ok(true) => {
            nonce = Some(
                near_omni_nonce
                    .reserve_nonce()
                    .await
                    .context("Failed to reserve nonce for near transaction")?,
            );
        }
        Ok(false) => {}
        Err(err) => {
            warn!("Failed to deposit storage for fast transfer: {err:?}");
            return Ok(EventAction::Retry);
        }
    }

    match fast_connector
        .near_fast_transfer(
            transfer_id.origin_chain,
            tx_hash,
            storage_deposit_amount.map(|storage_deposit_amount| storage_deposit_amount.0),
            TransactionOptions {
                nonce,
                wait_until: near_primitives::views::TxExecutionStatus::Included,
                wait_final_outcome_timeout_sec: None,
            },
        )
        .await
    {
        Ok(tx_hash) => {
            info!("Fast transfer initiated successfully: {tx_hash:?}");
            Ok(EventAction::Remove)
        }
        Err(err) => {
            if let BridgeSdkError::NearRpcError(near_rpc_error) = err {
                match near_rpc_error {
                    NearRpcError::NonceError
                    | NearRpcError::FinalizationError
                    | NearRpcError::RpcBroadcastTxAsyncError(_)
                    | NearRpcError::RpcQueryError(JsonRpcError::TransportError(_))
                    | NearRpcError::RpcTransactionError(JsonRpcError::TransportError(_)) => {
                        warn!("Failed to initiate fast transfer, retrying: {near_rpc_error:?}");
                        return Ok(EventAction::Retry);
                    }
                    _ => {
                        anyhow::bail!("Failed to initiate fast transfer: {near_rpc_error:?}");
                    }
                };
            }
            anyhow::bail!("Failed to initiate fast transfer: {err:?}");
        }
    }
}

async fn store_pending_evm_transaction(
    config: &config::Config,
    redis_connection_manager: &mut redis::aio::ConnectionManager,
    chain_kind: ChainKind,
    tx_hash: &str,
    nonce: u64,
) -> Result<()> {
    if !config.is_fee_bumping_enabled(chain_kind) {
        return Ok(());
    }

    let pending_tx = PendingTransaction::new(tx_hash.to_string(), nonce, chain_kind);

    utils::redis::zadd(
        config,
        redis_connection_manager,
        &utils::pending_transactions::get_pending_tx_key(chain_kind),
        nonce as f64,
        pending_tx,
    )
    .await;

    info!("Stored pending transaction {tx_hash} (nonce: {nonce}) for {chain_kind:?}");

    Ok(())
}<|MERGE_RESOLUTION|>--- conflicted
+++ resolved
@@ -53,10 +53,6 @@
             ref transfer_message,
         } => transfer_message.clone(),
         Transfer::Utxo {
-<<<<<<< HEAD
-            new_transfer_id, ..
-        } => {
-=======
             ref new_transfer_id,
             ..
         } => {
@@ -64,8 +60,6 @@
                 warn!("Failed to build TransferId from: {new_transfer_id:?}");
                 return Ok(EventAction::Retry);
             };
-
->>>>>>> 15803a6a
             let Ok(transfer_message) = omni_connector
                 .near_get_transfer_message(new_transfer_id)
                 .await
