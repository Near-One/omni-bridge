--- conflicted
+++ resolved
@@ -9,10 +9,7 @@
 use ethereum_types::H256;
 
 use near_jsonrpc_client::JsonRpcClient;
-<<<<<<< HEAD
 use solana_rpc_client_api::{client_error::ErrorKind, request::RpcError};
-=======
->>>>>>> b66fac65
 use solana_sdk::pubkey::Pubkey;
 
 use omni_connector::OmniConnector;
@@ -376,166 +373,6 @@
 
         for (key, event) in events {
             if let Ok(fin_transfer) = serde_json::from_str::<FinTransfer>(&event) {
-<<<<<<< HEAD
-                if let FinTransfer::Evm {
-                    chain_kind,
-                    block_number,
-                    log,
-                    tx_logs,
-                    creation_timestamp,
-                    expected_finalization_time,
-                } = fin_transfer
-                {
-                    handlers.push(tokio::spawn({
-                        let config = config.clone();
-                        let mut redis_connection = redis_connection.clone();
-                        let connector = connector.clone();
-                        let jsonrpc_client = jsonrpc_client.clone();
-
-                        async move {
-                            let current_timestamp = chrono::Utc::now().timestamp();
-
-                            if current_timestamp < creation_timestamp + expected_finalization_time {
-                                return;
-                            }
-
-                            info!("Trying to process FinTransfer log on {:?}", chain_kind);
-
-                            let vaa = utils::evm::get_vaa_from_evm_log(
-                                connector.clone(),
-                                chain_kind,
-                                tx_logs,
-                                &config,
-                            )
-                            .await;
-
-                            if vaa.is_none() {
-                                if chain_kind == ChainKind::Eth {
-                                    let Ok(light_client_latest_block_number) =
-                                        utils::near::get_eth_light_client_last_block_number(
-                                            &config,
-                                            &jsonrpc_client,
-                                        )
-                                        .await
-                                    else {
-                                        warn!("Failed to get eth light client last block number");
-                                        return;
-                                    };
-
-                                    if block_number > light_client_latest_block_number {
-                                        warn!("ETH light client is not synced yet");
-                                        tokio::time::sleep(tokio::time::Duration::from_secs(
-                                            utils::redis::SLEEP_TIME_AFTER_EVENTS_PROCESS_SECS,
-                                        ))
-                                        .await;
-                                        return;
-                                    }
-                                } else {
-                                    warn!("VAA is not ready yet");
-                                    tokio::time::sleep(tokio::time::Duration::from_secs(
-                                        utils::redis::SLEEP_TIME_AFTER_EVENTS_PROCESS_SECS,
-                                    ))
-                                    .await;
-                                    return;
-                                }
-                            }
-
-                            let Some(tx_hash) = log.transaction_hash else {
-                                warn!("No transaction hash in log: {:?}", log);
-                                return;
-                            };
-
-                            let Some(topic) = log.topic0() else {
-                                warn!("No topic0 in log: {:?}", log);
-                                return;
-                            };
-
-                            let tx_hash = H256::from_slice(tx_hash.as_slice());
-
-                            let Some(prover_args) = utils::evm::construct_prover_args(
-                                &config,
-                                vaa,
-                                tx_hash,
-                                H256::from_slice(topic.as_slice()),
-                                ProofKind::FinTransfer,
-                            )
-                            .await
-                            else {
-                                warn!("Failed to get prover args");
-                                return;
-                            };
-
-                            let claim_fee_args = ClaimFeeArgs {
-                                chain_kind,
-                                prover_args,
-                            };
-
-                            match connector.near_claim_fee(claim_fee_args).await {
-                                Ok(tx_hash) => {
-                                    info!("Claimed fee: {:?}", tx_hash);
-                                    utils::redis::remove_event(
-                                        &mut redis_connection,
-                                        utils::redis::FINALIZED_TRANSFERS,
-                                        &key,
-                                    )
-                                    .await;
-                                }
-                                Err(err) => {
-                                    warn!("Failed to claim fee: {}", err);
-                                }
-                            };
-                        }
-                    }));
-                } else if let FinTransfer::Solana { emitter, sequence } = fin_transfer {
-                    handlers.push(tokio::spawn({
-                        let mut redis_connection = redis_connection.clone();
-                        let connector = connector.clone();
-                        async move {
-                            info!("Trying to process FinTransfer log on Solana");
-
-                            let Ok(vaa) = connector
-                                .wormhole_get_vaa(
-                                    config.wormhole.solana_chain_id,
-                                    emitter,
-                                    sequence,
-                                )
-                                .await
-                            else {
-                                warn!("Failed to get VAA for sequence: {}", sequence);
-                                return;
-                            };
-
-                            let Ok(prover_args) = borsh::to_vec(&WormholeVerifyProofArgs {
-                                proof_kind: ProofKind::FinTransfer,
-                                vaa,
-                            }) else {
-                                warn!("Failed to serialize prover args to finalize transfer from Solana");
-                                return;
-                            };
-
-                            let claim_fee_args = ClaimFeeArgs {
-                                chain_kind: ChainKind::Sol,
-                                prover_args,
-                            };
-
-                            match connector.near_claim_fee(claim_fee_args).await {
-                                Ok(tx_hash) => {
-                                    info!("Claimed fee: {:?}", tx_hash);
-                                    utils::redis::remove_event(
-                                        &mut redis_connection,
-                                        utils::redis::FINALIZED_TRANSFERS,
-                                        &key,
-                                    )
-                                    .await;
-                                }
-                                Err(err) => {
-                                    warn!("Failed to claim fee: {}", err);
-                                }
-                            };
-                        }
-                    }));
-                }
-=======
                 handlers.push(tokio::spawn(handle_evm_fin_transfer(
                     config.clone(),
                     connector.clone(),
@@ -551,7 +388,6 @@
                     key.clone(),
                     fin_transfer.clone(),
                 )));
->>>>>>> b66fac65
             }
         }
 
@@ -761,168 +597,6 @@
 
         for (key, event) in events {
             if let Ok(deploy_token_event) = serde_json::from_str::<DeployToken>(&event) {
-<<<<<<< HEAD
-                if let DeployToken::Evm {
-                    chain_kind,
-                    block_number,
-                    log,
-                    tx_logs,
-                    creation_timestamp,
-                    expected_finalization_time,
-                } = deploy_token_event
-                {
-                    handlers.push(tokio::spawn({
-                        let config = config.clone();
-                        let mut redis_connection = redis_connection.clone();
-                        let connector = connector.clone();
-                        let jsonrpc_client = jsonrpc_client.clone();
-
-                        async move {
-                            let current_timestamp = chrono::Utc::now().timestamp();
-
-                            if current_timestamp < creation_timestamp + expected_finalization_time {
-                                return;
-                            }
-
-                            info!("Trying to process DeployToken log on {:?}", chain_kind);
-
-                            let vaa = utils::evm::get_vaa_from_evm_log(
-                                connector.clone(),
-                                chain_kind,
-                                tx_logs,
-                                &config,
-                            )
-                            .await;
-
-                            if vaa.is_none() {
-                                if chain_kind == ChainKind::Eth {
-                                    let Ok(light_client_latest_block_number) =
-                                        utils::near::get_eth_light_client_last_block_number(
-                                            &config,
-                                            &jsonrpc_client,
-                                        )
-                                        .await
-                                    else {
-                                        warn!("Failed to get eth light client last block number");
-                                        return;
-                                    };
-
-                                    if block_number > light_client_latest_block_number {
-                                        warn!("ETH light client is not synced yet");
-                                        tokio::time::sleep(tokio::time::Duration::from_secs(
-                                            utils::redis::SLEEP_TIME_AFTER_EVENTS_PROCESS_SECS,
-                                        ))
-                                        .await;
-                                        return;
-                                    }
-                                } else {
-                                    warn!("VAA is not ready yet");
-                                    tokio::time::sleep(tokio::time::Duration::from_secs(
-                                        utils::redis::SLEEP_TIME_AFTER_EVENTS_PROCESS_SECS,
-                                    ))
-                                    .await;
-                                    return;
-                                }
-                            }
-
-                            let Some(tx_hash) = log.transaction_hash else {
-                                warn!("No transaction hash in log: {:?}", log);
-                                return;
-                            };
-
-                            let Some(topic) = log.topic0() else {
-                                warn!("No topic0 in log: {:?}", log);
-                                return;
-                            };
-
-                            let tx_hash = H256::from_slice(tx_hash.as_slice());
-
-                            let Some(prover_args) = utils::evm::construct_prover_args(
-                                &config,
-                                vaa,
-                                tx_hash,
-                                H256::from_slice(topic.as_slice()),
-                                ProofKind::DeployToken,
-                            )
-                            .await
-                            else {
-                                warn!("Failed to get prover args");
-                                return;
-                            };
-
-                            let bind_token_args =
-                                omni_connector::BindTokenArgs::BindTokenWithArgs {
-                                    chain_kind,
-                                    prover_args,
-                                };
-
-                            match connector.bind_token(bind_token_args).await {
-                                Ok(tx_hash) => {
-                                    info!("Bound token: {:?}", tx_hash);
-                                    utils::redis::remove_event(
-                                        &mut redis_connection,
-                                        utils::redis::DEPLOY_TOKEN_EVENTS,
-                                        &key,
-                                    )
-                                    .await;
-                                }
-                                Err(err) => {
-                                    warn!("Failed to bind token: {}", err);
-                                }
-                            };
-                        }
-                    }));
-                } else if let DeployToken::Solana { emitter, sequence } = deploy_token_event {
-                    handlers.push(tokio::spawn({
-                        let mut redis_connection = redis_connection.clone();
-                        let connector = connector.clone();
-                        async move {
-                            info!("Trying to process DeployToken log on Solana");
-
-                            let Ok(vaa) = connector
-                                .wormhole_get_vaa(
-                                    config.wormhole.solana_chain_id,
-                                    emitter,
-                                    sequence,
-                                )
-                                .await
-                            else {
-                                warn!("Failed to get VAA for sequence: {}", sequence);
-                                return;
-                            };
-
-                            let Ok(prover_args) = borsh::to_vec(&WormholeVerifyProofArgs {
-                                proof_kind: ProofKind::DeployToken,
-                                vaa,
-                            }) else {
-                                warn!("Failed to serialize prover args to bind token");
-                                return;
-                            };
-
-                            let bind_token_args =
-                                omni_connector::BindTokenArgs::BindTokenWithArgs {
-                                    chain_kind: ChainKind::Sol,
-                                    prover_args,
-                                };
-
-                            match connector.bind_token(bind_token_args).await {
-                                Ok(tx_hash) => {
-                                    info!("Bound token: {:?}", tx_hash);
-                                    utils::redis::remove_event(
-                                        &mut redis_connection,
-                                        utils::redis::DEPLOY_TOKEN_EVENTS,
-                                        &key,
-                                    )
-                                    .await;
-                                }
-                                Err(err) => {
-                                    warn!("Failed to bind token: {}", err);
-                                }
-                            };
-                        }
-                    }));
-                }
-=======
                 handlers.push(tokio::spawn(handle_evm_deploy_token_event(
                     config.clone(),
                     connector.clone(),
@@ -938,7 +612,6 @@
                     key.clone(),
                     deploy_token_event.clone(),
                 )));
->>>>>>> b66fac65
             }
         }
 
