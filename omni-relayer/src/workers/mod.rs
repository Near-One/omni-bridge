use std::sync::Arc;

use anyhow::Result;
use bridge_indexer_types::documents_types::DepositMsg;
use futures::future::join_all;
use rust_decimal::MathematicalOps;
use tracing::warn;

use ethereum_types::H256;

use near_jsonrpc_client::JsonRpcClient;
use near_sdk::json_types::U128;
use solana_sdk::pubkey::Pubkey;

use omni_connector::OmniConnector;
use omni_types::{
<<<<<<< HEAD
    ChainKind, Fee, OmniAddress, TransferId, TransferMessage, UtxoFinTransferMsg,
    near_events::OmniBridgeEvent,
=======
    ChainKind, Fee, OmniAddress, TransferId, TransferMessage, UnifiedTransferId,
    UtxoFinTransferMsg, near_events::OmniBridgeEvent,
>>>>>>> 15803a6a
};

use crate::{config, utils};

mod evm;
mod near;
mod solana;
pub mod utxo;

const PAUSED_ERROR: u32 = 6008;

#[derive(Clone, Debug, serde::Serialize, serde::Deserialize)]
pub struct RetryableEvent<E> {
    pub event: E,
    pub creation_timestamp: i64,
    pub last_updated_timestamp: i64,
    pub retries: u32,
}

impl<E> RetryableEvent<E> {
    pub fn new(event: E) -> Self {
        let current_timestamp = chrono::Utc::now().timestamp();

        Self {
            event,
            creation_timestamp: current_timestamp,
            last_updated_timestamp: current_timestamp,
            retries: 0,
        }
    }
}

pub enum EventAction {
    Retry,
    Remove,
}

#[derive(Clone, Debug, serde::Serialize, serde::Deserialize)]
#[serde(tag = "init_transfer")]
pub enum Transfer {
    Near {
        transfer_message: TransferMessage,
    },
    Evm {
        chain_kind: ChainKind,
        tx_hash: H256,
        log: utils::evm::InitTransferMessage,
        creation_timestamp: i64,
        expected_finalization_time: i64,
    },
    Solana {
        amount: U128,
        token: Pubkey,
        sender: OmniAddress,
        recipient: OmniAddress,
        fee: U128,
        native_fee: u64,
        message: String,
        emitter: Pubkey,
        sequence: u64,
    },
    Utxo {
        utxo_transfer_message: UtxoFinTransferMsg,
<<<<<<< HEAD
        new_transfer_id: TransferId,
=======
        new_transfer_id: UnifiedTransferId,
>>>>>>> 15803a6a
    },
    NearToUtxo {
        chain: ChainKind,
        btc_pending_id: String,
        sign_index: u64,
    },
    UtxoToNear {
        chain: ChainKind,
        btc_tx_hash: String,
        vout: u32,
        deposit_msg: DepositMsg,
    },
    Fast {
        block_number: u64,
        tx_hash: String,
        token: String,
        amount: U128,
        transfer_id: TransferId,
        recipient: OmniAddress,
        fee: Fee,
        msg: String,
        storage_deposit_amount: Option<U128>,
        safe_confirmations: u64,
    },
}

#[derive(Debug, serde::Serialize, serde::Deserialize, Clone)]
#[serde(tag = "fin_transfer")]
pub enum FinTransfer {
    Evm {
        chain_kind: ChainKind,
        tx_hash: H256,
        creation_timestamp: i64,
        expected_finalization_time: i64,
    },
    Solana {
        emitter: String,
        sequence: u64,
    },
}

#[derive(Debug, serde::Serialize, serde::Deserialize, Clone)]
#[serde(tag = "deploy_token")]
pub enum DeployToken {
    Evm {
        chain_kind: ChainKind,
        tx_hash: H256,
        creation_timestamp: i64,
        expected_finalization_time: i64,
    },
    Solana {
        emitter: String,
        sequence: u64,
    },
}

#[allow(clippy::too_many_lines, clippy::too_many_arguments)]
pub async fn process_events(
    config: config::Config,
    redis_connection_manager: redis::aio::ConnectionManager,
    omni_connector: Arc<OmniConnector>,
    fast_connector: Arc<OmniConnector>,
    jsonrpc_client: JsonRpcClient,
    near_omni_nonce: Arc<utils::nonce::NonceManager>,
    near_fast_nonce: Option<Arc<utils::nonce::NonceManager>>,
    evm_nonces: Arc<utils::nonce::EvmNonceManagers>,
) -> Result<()> {
    let signer = omni_connector
        .near_bridge_client()
        .and_then(near_bridge_client::NearBridgeClient::account_id)?;

    loop {
        let mut redis_connection_manager_clone = redis_connection_manager.clone();

        let Some(retryable_events) = utils::redis::get_events(
            &config,
            &mut redis_connection_manager_clone,
            utils::redis::EVENTS.to_string(),
        )
        .await
        else {
            tokio::time::sleep(tokio::time::Duration::from_secs(
                config.redis.sleep_time_after_events_process_secs,
            ))
            .await;
            continue;
        };

        if retryable_events.is_empty() {
            tokio::time::sleep(tokio::time::Duration::from_secs(
                config.redis.sleep_time_after_events_process_secs,
            ))
            .await;
            continue;
        }

        if let Err(err) = near_omni_nonce.resync_nonce().await {
            warn!("Failed to resync near nonce: {err:?}");
        }

        if let Some(near_fast_nonce) = near_fast_nonce.clone() {
            if let Err(err) = near_fast_nonce.resync_nonce().await {
                warn!("Failed to resync near fast nonce: {err:?}");
            }
        }

        if let Err(err) = evm_nonces.resync_nonces().await {
            warn!("Failed to resync evm nonces: {err:?}");
        }

        let current_timestamp = chrono::Utc::now().timestamp();

        let mut events = Vec::new();

        for (key, payload) in retryable_events {
            let mut retryable_event =
                match serde_json::from_str::<RetryableEvent<serde_json::Value>>(&payload) {
                    Ok(retryable_event) => retryable_event,
                    Err(err) => {
                        warn!("Failed to deserialize retryable event: {err:?}");
                        utils::redis::remove_event(
                            &config,
                            &mut redis_connection_manager_clone,
                            utils::redis::EVENTS,
                            &key,
                        )
                        .await;
                        continue;
                    }
                };

            if current_timestamp - retryable_event.creation_timestamp
                > config.redis.keep_transfers_for_secs
            {
                warn!(
                    "Event ({payload}) with key {key} has exceeded the retention period, removing it"
                );
                utils::redis::remove_event(
                    &config,
                    &mut redis_connection_manager_clone,
                    utils::redis::EVENTS,
                    &key,
                )
                .await;
                continue;
            }

            let delay = i64::try_from(
                config
                    .redis
                    .sleep_time_after_events_process_secs
                    .saturating_mul(
                        config
                            .redis
                            .fee_retry_base_secs
                            .powu(u64::from(retryable_event.retries))
                            .try_into()
                            .unwrap_or(u64::MAX),
                    ),
            )
            .unwrap_or(i64::MAX)
            .min(config.redis.fee_retry_max_sleep_secs);

            if current_timestamp < retryable_event.last_updated_timestamp + delay {
                continue;
            }

            retryable_event.retries += 1;
            retryable_event.last_updated_timestamp = current_timestamp;

            utils::redis::add_event(
                &config,
                &mut redis_connection_manager_clone,
                utils::redis::EVENTS,
                &key,
                &retryable_event,
            )
            .await;

            events.push((key, retryable_event.event));
        }

        let mut handlers = Vec::new();

        for (key, event) in events {
            if let Ok(transfer) = serde_json::from_value::<Transfer>(event.clone()) {
                if let Transfer::Near { .. } | Transfer::Utxo { .. } = transfer.clone() {
                    handlers.push(tokio::spawn({
                        let config = config.clone();
                        let mut redis_connection_manager = redis_connection_manager.clone();
                        let omni_connector = omni_connector.clone();
                        let signer = signer.clone();
                        let near_nonce = near_omni_nonce.clone();

                        async move {
                            let (recipient, transfer_id) = match &transfer {
                                Transfer::Near { transfer_message } => (
                                    &transfer_message.recipient,
<<<<<<< HEAD
                                    &transfer_message.get_transfer_id(),
=======
                                    &transfer_message.get_transfer_id().into(),
>>>>>>> 15803a6a
                                ),
                                Transfer::Utxo {
                                    utxo_transfer_message,
                                    new_transfer_id,
                                } => (&utxo_transfer_message.recipient, new_transfer_id),
                                _ => unreachable!(),
                            };

                            let process = if recipient.is_utxo_chain() {
                                near::process_transfer_to_utxo_event(
                                    &config,
                                    &mut redis_connection_manager,
                                    key.clone(),
                                    omni_connector,
                                    signer,
                                    transfer.clone(),
                                    near_nonce,
                                )
                                .await
                            } else {
                                near::process_transfer_event(
                                    &config,
                                    &mut redis_connection_manager,
                                    key.clone(),
                                    omni_connector,
                                    signer,
                                    transfer.clone(),
                                    near_nonce,
                                )
                                .await
                            };

                            match process {
                                Ok(EventAction::Retry) => {}
                                Ok(EventAction::Remove) => {
                                    utils::redis::remove_event(
                                        &config,
                                        &mut redis_connection_manager,
                                        utils::redis::EVENTS,
                                        &key,
                                    )
                                    .await;
                                }
                                Err(err) => {
                                    warn!("{err:?}");
                                    utils::redis::remove_event(
                                        &config,
                                        &mut redis_connection_manager,
                                        utils::redis::EVENTS,
                                        &key,
                                    )
                                    .await;
                                    utils::redis::remove_event(
                                        &config,
                                        &mut redis_connection_manager,
                                        utils::redis::FEE_MAPPING,
                                        serde_json::to_string(&transfer_id).unwrap_or_default(),
                                    )
                                    .await;
                                }
                            }
                        }
                    }));
                } else if let Transfer::Evm {
                    log, chain_kind, ..
                } = transfer.clone()
                {
                    handlers.push(tokio::spawn({
                        let config = config.clone();
                        let mut redis_connection_manager = redis_connection_manager.clone();
                        let omni_connector = omni_connector.clone();
                        let near_omni_nonce = near_omni_nonce.clone();

                        async move {
                            match evm::process_init_transfer_event(
                                &config,
                                &mut redis_connection_manager,
                                omni_connector,
                                transfer,
                                near_omni_nonce,
                            )
                            .await
                            {
                                Ok(EventAction::Retry) => {}
                                Ok(EventAction::Remove) => {
                                    utils::redis::remove_event(
                                        &config,
                                        &mut redis_connection_manager,
                                        utils::redis::EVENTS,
                                        &key,
                                    )
                                    .await;
                                    utils::redis::remove_event(
                                        &config,
                                        &mut redis_connection_manager,
                                        utils::redis::FEE_MAPPING,
                                        serde_json::to_string(&TransferId {
                                            origin_nonce: log.origin_nonce,
                                            origin_chain: chain_kind,
                                        })
                                        .unwrap_or_default(),
                                    )
                                    .await;
                                }
                                Err(err) => {
                                    warn!("{err:?}");
                                    utils::redis::remove_event(
                                        &config,
                                        &mut redis_connection_manager,
                                        utils::redis::EVENTS,
                                        &key,
                                    )
                                    .await;
                                    utils::redis::remove_event(
                                        &config,
                                        &mut redis_connection_manager,
                                        utils::redis::FEE_MAPPING,
                                        serde_json::to_string(&TransferId {
                                            origin_nonce: log.origin_nonce,
                                            origin_chain: chain_kind,
                                        })
                                        .unwrap_or_default(),
                                    )
                                    .await;
                                }
                            }
                        }
                    }));
                } else if let Transfer::Solana { sequence, .. } = transfer {
                    handlers.push(tokio::spawn({
                        let config = config.clone();
                        let mut redis_connection_manager = redis_connection_manager.clone();
                        let key = key.clone();
                        let omni_connector = omni_connector.clone();
                        let near_nonce = near_omni_nonce.clone();

                        async move {
                            match solana::process_init_transfer_event(
                                &config,
                                &mut redis_connection_manager,
                                key.clone(),
                                omni_connector,
                                transfer,
                                near_nonce,
                            )
                            .await
                            {
                                Ok(EventAction::Retry) => {}
                                Ok(EventAction::Remove) => {
                                    utils::redis::remove_event(
                                        &config,
                                        &mut redis_connection_manager,
                                        utils::redis::EVENTS,
                                        &key,
                                    )
                                    .await;
                                    utils::redis::remove_event(
                                        &config,
                                        &mut redis_connection_manager,
                                        utils::redis::FEE_MAPPING,
                                        serde_json::to_string(&TransferId {
                                            origin_nonce: sequence,
                                            origin_chain: ChainKind::Sol,
                                        })
                                        .unwrap_or_default(),
                                    )
                                    .await;
                                }
                                Err(err) => {
                                    warn!("{err:?}");
                                    utils::redis::remove_event(
                                        &config,
                                        &mut redis_connection_manager,
                                        utils::redis::EVENTS,
                                        &key,
                                    )
                                    .await;
                                    utils::redis::remove_event(
                                        &config,
                                        &mut redis_connection_manager,
                                        utils::redis::FEE_MAPPING,
                                        serde_json::to_string(&TransferId {
                                            origin_nonce: sequence,
                                            origin_chain: ChainKind::Sol,
                                        })
                                        .unwrap_or_default(),
                                    )
                                    .await;
                                }
                            }
                        }
                    }));
                } else if let Transfer::NearToUtxo { .. } = transfer {
                    handlers.push(tokio::spawn({
                        let config = config.clone();
                        let mut redis_connection_manager = redis_connection_manager.clone();
                        let omni_connector = omni_connector.clone();
                        let near_omni_nonce = near_omni_nonce.clone();

                        async move {
                            match utxo::process_near_to_utxo_init_transfer_event(
                                omni_connector,
                                transfer,
                                near_omni_nonce,
                            )
                            .await
                            {
                                Ok(EventAction::Retry) => {}
                                Ok(EventAction::Remove) => {
                                    utils::redis::remove_event(
                                        &config,
                                        &mut redis_connection_manager,
                                        utils::redis::EVENTS,
                                        &key,
                                    )
                                    .await;
                                }
                                Err(err) => {
                                    warn!("{err:?}");
                                    utils::redis::remove_event(
                                        &config,
                                        &mut redis_connection_manager,
                                        utils::redis::EVENTS,
                                        &key,
                                    )
                                    .await;
                                }
                            }
                        }
                    }));
                } else if let Transfer::UtxoToNear { .. } = transfer {
                    handlers.push(tokio::spawn({
                        let config = config.clone();
                        let mut redis_connection_manager = redis_connection_manager.clone();
                        let omni_connector = omni_connector.clone();
                        let near_nonce = near_omni_nonce.clone();

                        async move {
                            match utxo::process_utxo_to_near_init_transfer_event(
                                omni_connector,
                                transfer,
                                near_nonce,
                            )
                            .await
                            {
                                Ok(EventAction::Retry) => {}
                                Ok(EventAction::Remove) => {
                                    utils::redis::remove_event(
                                        &config,
                                        &mut redis_connection_manager,
                                        utils::redis::EVENTS,
                                        &key,
                                    )
                                    .await;
                                }
                                Err(err) => {
                                    warn!("{err:?}");
                                    utils::redis::remove_event(
                                        &config,
                                        &mut redis_connection_manager,
                                        utils::redis::EVENTS,
                                        &key,
                                    )
                                    .await;
                                }
                            }
                        }
                    }));
                } else if let Transfer::Fast { .. } = transfer {
                    handlers.push(tokio::spawn({
                        let config = config.clone();
                        let mut redis_connection_manager = redis_connection_manager.clone();
                        let fast_connector = fast_connector.clone();
                        let near_omni_nonce = near_omni_nonce.clone();

                        async move {
                            match near::initiate_fast_transfer(
                                fast_connector,
                                transfer,
                                near_omni_nonce,
                            )
                            .await
                            {
                                Ok(EventAction::Retry) => {}
                                Ok(EventAction::Remove) => {
                                    utils::redis::remove_event(
                                        &config,
                                        &mut redis_connection_manager,
                                        utils::redis::EVENTS,
                                        &key,
                                    )
                                    .await;
                                }
                                Err(err) => {
                                    warn!("{err:?}");
                                    utils::redis::remove_event(
                                        &config,
                                        &mut redis_connection_manager,
                                        utils::redis::EVENTS,
                                        &key,
                                    )
                                    .await;
                                }
                            }
                        }
                    }));
                }
            } else if let Ok(omni_bridge_event) =
                serde_json::from_value::<OmniBridgeEvent>(event.clone())
            {
                if let OmniBridgeEvent::SignTransferEvent {
                    message_payload, ..
                } = omni_bridge_event.clone()
                {
                    handlers.push(tokio::spawn({
                        let config = config.clone();
                        let mut redis_connection_manager = redis_connection_manager.clone();
                        let omni_connector = omni_connector.clone();
                        let signer = signer.clone();
                        let evm_nonces = evm_nonces.clone();

                        async move {
                            match near::process_sign_transfer_event(
                                &config,
                                &mut redis_connection_manager,
                                omni_connector,
                                signer,
                                omni_bridge_event,
                                evm_nonces,
                            )
                            .await
                            {
                                Ok(EventAction::Retry) => {}
                                Ok(EventAction::Remove) => {
                                    utils::redis::remove_event(
                                        &config,
                                        &mut redis_connection_manager,
                                        utils::redis::EVENTS,
                                        &key,
                                    )
                                    .await;
                                    utils::redis::remove_event(
                                        &config,
                                        &mut redis_connection_manager,
                                        utils::redis::FEE_MAPPING,
                                        serde_json::to_string(&message_payload.transfer_id)
                                            .unwrap_or_default(),
                                    )
                                    .await;
                                }
                                Err(err) => {
                                    warn!("{err:?}");
                                    utils::redis::remove_event(
                                        &config,
                                        &mut redis_connection_manager,
                                        utils::redis::EVENTS,
                                        &key,
                                    )
                                    .await;
                                    utils::redis::remove_event(
                                        &config,
                                        &mut redis_connection_manager,
                                        utils::redis::FEE_MAPPING,
                                        serde_json::to_string(&message_payload.transfer_id)
                                            .unwrap_or_default(),
                                    )
                                    .await;
                                }
                            }
                        }
                    }));
                }
            } else if let Ok(fin_transfer_event) =
                serde_json::from_value::<FinTransfer>(event.clone())
            {
                if let FinTransfer::Evm { .. } = fin_transfer_event {
                    handlers.push(tokio::spawn({
                        let config = config.clone();
                        let mut redis_connection_manager = redis_connection_manager.clone();
                        let omni_connector = omni_connector.clone();
                        let near_nonce = near_omni_nonce.clone();

                        async move {
                            match evm::process_evm_transfer_event(
                                omni_connector,
                                fin_transfer_event,
                                near_nonce,
                            )
                            .await
                            {
                                Ok(EventAction::Retry) => {}
                                Ok(EventAction::Remove) => {
                                    utils::redis::remove_event(
                                        &config,
                                        &mut redis_connection_manager,
                                        utils::redis::EVENTS,
                                        &key,
                                    )
                                    .await;
                                }
                                Err(err) => {
                                    warn!("{err:?}");
                                    utils::redis::remove_event(
                                        &config,
                                        &mut redis_connection_manager,
                                        utils::redis::EVENTS,
                                        &key,
                                    )
                                    .await;
                                }
                            }
                        }
                    }));
                } else if let FinTransfer::Solana { .. } = fin_transfer_event {
                    handlers.push(tokio::spawn({
                        let config = config.clone();
                        let mut redis_connection_manager = redis_connection_manager.clone();
                        let omni_connector = omni_connector.clone();
                        let near_nonce = near_omni_nonce.clone();

                        async move {
                            match solana::process_fin_transfer_event(
                                &config,
                                omni_connector,
                                fin_transfer_event,
                                near_nonce,
                            )
                            .await
                            {
                                Ok(EventAction::Retry) => {}
                                Ok(EventAction::Remove) => {
                                    utils::redis::remove_event(
                                        &config,
                                        &mut redis_connection_manager,
                                        utils::redis::EVENTS,
                                        &key,
                                    )
                                    .await;
                                }
                                Err(err) => {
                                    warn!("{err:?}");
                                    utils::redis::remove_event(
                                        &config,
                                        &mut redis_connection_manager,
                                        utils::redis::EVENTS,
                                        &key,
                                    )
                                    .await;
                                }
                            }
                        }
                    }));
                }
            } else if let Ok(deploy_token_event) =
                serde_json::from_value::<DeployToken>(event.clone())
            {
                if let DeployToken::Evm { .. } = deploy_token_event {
                    handlers.push(tokio::spawn({
                        let config = config.clone();
                        let mut redis_connection_manager = redis_connection_manager.clone();
                        let omni_connector = omni_connector.clone();
                        let near_nonce = near_omni_nonce.clone();

                        async move {
                            match evm::process_deploy_token_event(
                                omni_connector,
                                deploy_token_event,
                                near_nonce,
                            )
                            .await
                            {
                                Ok(EventAction::Retry) => {}
                                Ok(EventAction::Remove) => {
                                    utils::redis::remove_event(
                                        &config,
                                        &mut redis_connection_manager,
                                        utils::redis::EVENTS,
                                        &key,
                                    )
                                    .await;
                                }
                                Err(err) => {
                                    warn!("{err:?}");
                                    utils::redis::remove_event(
                                        &config,
                                        &mut redis_connection_manager,
                                        utils::redis::EVENTS,
                                        &key,
                                    )
                                    .await;
                                }
                            }
                        }
                    }));
                } else if let DeployToken::Solana { .. } = deploy_token_event {
                    handlers.push(tokio::spawn({
                        let config = config.clone();
                        let mut redis_connection_manager = redis_connection_manager.clone();
                        let omni_connector = omni_connector.clone();
                        let near_nonce = near_omni_nonce.clone();

                        async move {
                            match solana::process_deploy_token_event(
                                &config,
                                omni_connector,
                                deploy_token_event,
                                near_nonce,
                            )
                            .await
                            {
                                Ok(EventAction::Retry) => {}
                                Ok(EventAction::Remove) => {
                                    utils::redis::remove_event(
                                        &config,
                                        &mut redis_connection_manager,
                                        utils::redis::EVENTS,
                                        &key,
                                    )
                                    .await;
                                }
                                Err(err) => {
                                    warn!("{err:?}");
                                    utils::redis::remove_event(
                                        &config,
                                        &mut redis_connection_manager,
                                        utils::redis::EVENTS,
                                        &key,
                                    )
                                    .await;
                                }
                            }
                        }
                    }));
                }
            } else if let Ok(sign_btc_transaction_event) =
                serde_json::from_value::<utxo::SignUtxoTransaction>(event.clone())
            {
                handlers.push(tokio::spawn({
                    let config = config.clone();
                    let mut redis_connection_manager = redis_connection_manager.clone();
                    let omni_connector = omni_connector.clone();

                    async move {
                        match utxo::process_sign_transaction_event(
                            omni_connector,
                            sign_btc_transaction_event,
                        )
                        .await
                        {
                            Ok(EventAction::Retry) => {}
                            Ok(EventAction::Remove) => {
                                utils::redis::remove_event(
                                    &config,
                                    &mut redis_connection_manager,
                                    utils::redis::EVENTS,
                                    &key,
                                )
                                .await;
                            }
                            Err(err) => {
                                warn!("{err:?}");
                                utils::redis::remove_event(
                                    &config,
                                    &mut redis_connection_manager,
                                    utils::redis::EVENTS,
                                    &key,
                                )
                                .await;
                            }
                        }
                    }
                }));
            } else if let Ok(confirmed_tx_hash) =
                serde_json::from_value::<utxo::ConfirmedTxHash>(event.clone())
            {
                handlers.push(tokio::spawn({
                    let config = config.clone();
                    let mut redis_connection_manager = redis_connection_manager.clone();
                    let omni_connector = omni_connector.clone();
                    let signer = signer.clone();
                    let near_nonce = near_omni_nonce.clone();

                    async move {
                        match utxo::process_confirmed_tx_hash(
                            &config,
                            &mut redis_connection_manager,
                            key.clone(),
                            omni_connector,
                            signer,
                            confirmed_tx_hash,
                            near_nonce,
                        )
                        .await
                        {
                            Ok(EventAction::Retry) => {}
                            Ok(EventAction::Remove) => {
                                utils::redis::remove_event(
                                    &config,
                                    &mut redis_connection_manager,
                                    utils::redis::EVENTS,
                                    &key,
                                )
                                .await;
                            }
                            Err(err) => {
                                warn!("{err:?}");
                                utils::redis::remove_event(
                                    &config,
                                    &mut redis_connection_manager,
                                    utils::redis::EVENTS,
                                    &key,
                                )
                                .await;
                            }
                        }
                    }
                }));
            } else if let Ok(unverified_event) =
                serde_json::from_value::<near::UnverifiedTrasfer>(event.clone())
            {
                tokio::spawn({
                    let config = config.clone();
                    let mut redis_connection_manager = redis_connection_manager.clone();
                    let jsonrpc_client = jsonrpc_client.clone();

                    async move {
                        near::process_unverified_transfer_event(
                            &config,
                            &mut redis_connection_manager,
                            jsonrpc_client,
                            unverified_event,
                        )
                        .await;
                    }
                });
            }
        }

        join_all(handlers).await;

        tokio::time::sleep(tokio::time::Duration::from_secs(
            config.redis.sleep_time_after_events_process_secs,
        ))
        .await;
    }
}<|MERGE_RESOLUTION|>--- conflicted
+++ resolved
@@ -14,13 +14,8 @@
 
 use omni_connector::OmniConnector;
 use omni_types::{
-<<<<<<< HEAD
-    ChainKind, Fee, OmniAddress, TransferId, TransferMessage, UtxoFinTransferMsg,
-    near_events::OmniBridgeEvent,
-=======
     ChainKind, Fee, OmniAddress, TransferId, TransferMessage, UnifiedTransferId,
     UtxoFinTransferMsg, near_events::OmniBridgeEvent,
->>>>>>> 15803a6a
 };
 
 use crate::{config, utils};
@@ -84,11 +79,7 @@
     },
     Utxo {
         utxo_transfer_message: UtxoFinTransferMsg,
-<<<<<<< HEAD
-        new_transfer_id: TransferId,
-=======
         new_transfer_id: UnifiedTransferId,
->>>>>>> 15803a6a
     },
     NearToUtxo {
         chain: ChainKind,
@@ -287,11 +278,7 @@
                             let (recipient, transfer_id) = match &transfer {
                                 Transfer::Near { transfer_message } => (
                                     &transfer_message.recipient,
-<<<<<<< HEAD
-                                    &transfer_message.get_transfer_id(),
-=======
                                     &transfer_message.get_transfer_id().into(),
->>>>>>> 15803a6a
                                 ),
                                 Transfer::Utxo {
                                     utxo_transfer_message,
