use std::sync::Arc;

use alloy::primitives::B256;
use anyhow::Result;
use bridge_indexer_types::documents_types::DepositMsg;
use futures::future::join_all;
use log::warn;

use ethereum_types::H256;

use near_jsonrpc_client::JsonRpcClient;
use near_sdk::json_types::U128;
use solana_sdk::pubkey::Pubkey;

use omni_connector::OmniConnector;
use omni_types::{
    ChainKind, Fee, OmniAddress, TransferId, TransferMessage, near_events::OmniBridgeEvent,
};

use crate::{config, utils};

pub mod btc;
mod evm;
mod near;
mod solana;

const PAUSED_ERROR: u32 = 6008;

pub enum EventAction {
    Retry,
    Remove,
}

#[derive(Clone, Debug, serde::Serialize, serde::Deserialize)]
#[serde(tag = "init_transfer")]
pub enum Transfer {
    Near {
        transfer_message: TransferMessage,
        creation_timestamp: i64,
        last_update_timestamp: Option<i64>,
    },
    Evm {
        chain_kind: ChainKind,
        block_number: u64,
        tx_hash: H256,
        log: utils::evm::InitTransferMessage,
        creation_timestamp: i64,
        last_update_timestamp: Option<i64>,
        expected_finalization_time: i64,
    },
    Solana {
        amount: U128,
        token: Pubkey,
        sender: OmniAddress,
        recipient: OmniAddress,
        fee: U128,
        native_fee: u64,
        message: String,
        emitter: Pubkey,
        sequence: u64,
        creation_timestamp: i64,
        last_update_timestamp: Option<i64>,
    },
    NearToBtc {
        btc_pending_id: String,
        sign_index: u64,
    },
    BtcToNear {
        btc_tx_hash: String,
        vout: u64,
        deposit_msg: DepositMsg,
    },
    Fast {
        block_number: u64,
        tx_hash: String,
        token: String,
        amount: U128,
        transfer_id: TransferId,
        recipient: OmniAddress,
        fee: Fee,
        msg: String,
        storage_deposit_amount: Option<U128>,
        safe_confirmations: u64,
    },
}

#[derive(Debug, serde::Serialize, serde::Deserialize, Clone)]
#[serde(tag = "fin_transfer")]
pub enum FinTransfer {
    Evm {
        chain_kind: ChainKind,
        block_number: u64,
        tx_hash: H256,
        topic: B256,
        creation_timestamp: i64,
        expected_finalization_time: i64,
    },
    Solana {
        emitter: String,
        sequence: u64,
    },
}

#[derive(Debug, serde::Serialize, serde::Deserialize, Clone)]
#[serde(tag = "deploy_token")]
pub enum DeployToken {
    Evm {
        chain_kind: ChainKind,
        block_number: u64,
        tx_hash: H256,
        topic: B256,
        creation_timestamp: i64,
        expected_finalization_time: i64,
    },
    Solana {
        emitter: String,
        sequence: u64,
    },
}

#[allow(clippy::too_many_lines, clippy::too_many_arguments)]
pub async fn process_events(
    config: config::Config,
    redis_client: redis::Client,
    omni_connector: Arc<OmniConnector>,
    fast_connector: Arc<OmniConnector>,
    jsonrpc_client: JsonRpcClient,
    near_omni_nonce: Arc<utils::nonce::NonceManager>,
    near_fast_nonce: Option<Arc<utils::nonce::NonceManager>>,
    evm_nonces: Arc<utils::nonce::EvmNonceManagers>,
) -> Result<()> {
    let redis_connection = redis_client.get_multiplexed_tokio_connection().await?;

    let signer = omni_connector
        .near_bridge_client()
        .and_then(near_bridge_client::NearBridgeClient::account_id)?;

    loop {
        let mut redis_connection_clone = redis_connection.clone();

        let Some(events) = utils::redis::get_events(
            &mut redis_connection_clone,
            utils::redis::EVENTS.to_string(),
        )
        .await
        else {
            tokio::time::sleep(tokio::time::Duration::from_secs(
                utils::redis::SLEEP_TIME_AFTER_EVENTS_PROCESS_SECS,
            ))
            .await;
            continue;
        };

        if let Err(err) = near_omni_nonce.resync_nonce().await {
            warn!("Failed to resync near nonce: {err:?}");
        }

        if let Some(near_fast_nonce) = near_fast_nonce.clone() {
            if let Err(err) = near_fast_nonce.resync_nonce().await {
                warn!("Failed to resync near fast nonce: {err:?}");
            }
        }

        if let Err(err) = evm_nonces.resync_nonces().await {
            warn!("Failed to resync evm nonces: {err:?}");
        }

        let mut handlers = Vec::new();

        for (key, event) in events {
            if let Ok(transfer) = serde_json::from_str::<Transfer>(&event) {
                if let Transfer::Near {
                    transfer_message, ..
                } = transfer.clone()
                {
                    handlers.push(tokio::spawn({
                        let config = config.clone();
                        let mut redis_connection = redis_connection.clone();
                        let omni_connector = omni_connector.clone();
                        let signer = signer.clone();
                        let near_nonce = near_omni_nonce.clone();

                        async move {
                            match near::process_transfer_event(
                                config,
                                &mut redis_connection,
                                key.clone(),
                                omni_connector,
                                signer,
                                transfer,
                                near_nonce,
                            )
                            .await
                            {
                                Ok(EventAction::Retry) => {}
                                Ok(EventAction::Remove) => {
                                    utils::redis::remove_event(
                                        &mut redis_connection,
                                        utils::redis::EVENTS,
                                        &key,
                                    )
                                    .await;
                                }
                                Err(err) => {
                                    warn!("{err:?}");
                                    utils::redis::remove_event(
                                        &mut redis_connection,
                                        utils::redis::EVENTS,
                                        &key,
                                    )
                                    .await;
                                    utils::redis::remove_event(
                                        &mut redis_connection,
                                        utils::redis::FEE_MAPPING,
                                        serde_json::to_string(&transfer_message.get_transfer_id())
                                            .unwrap_or_default(),
                                    )
                                    .await;
                                }
                            }
                        }
                    }));
                } else if let Transfer::Evm {
                    log, chain_kind, ..
                } = transfer.clone()
                {
                    handlers.push(tokio::spawn({
                        let config = config.clone();
                        let mut redis_connection = redis_connection.clone();
                        let omni_connector = omni_connector.clone();
<<<<<<< HEAD
                        let fast_connector = fast_connector.clone();
                        let jsonrpc_client = jsonrpc_client.clone();
                        let near_omni_nonce = near_omni_nonce.clone();
                        let near_fast_nonce = near_fast_nonce.clone();
=======
                        let jsonrpc_client = jsonrpc_client.clone();
                        let near_omni_nonce = near_omni_nonce.clone();
>>>>>>> 9c22cc7a

                        async move {
                            match evm::process_init_transfer_event(
                                config,
<<<<<<< HEAD
                                &mut redis_connection,
                                omni_connector,
                                fast_connector,
                                jsonrpc_client,
                                transfer,
                                near_omni_nonce,
                                near_fast_nonce,
=======
                                omni_connector,
                                jsonrpc_client,
                                transfer,
                                near_omni_nonce,
>>>>>>> 9c22cc7a
                            )
                            .await
                            {
                                Ok(EventAction::Retry) => {}
                                Ok(EventAction::Remove) => {
                                    utils::redis::remove_event(
                                        &mut redis_connection,
                                        utils::redis::EVENTS,
                                        &key,
                                    )
                                    .await;
                                    utils::redis::remove_event(
                                        &mut redis_connection,
                                        utils::redis::FEE_MAPPING,
                                        serde_json::to_string(&TransferId {
                                            origin_nonce: log.origin_nonce,
                                            origin_chain: chain_kind,
                                        })
                                        .unwrap_or_default(),
                                    )
                                    .await;
                                }
                                Err(err) => {
                                    warn!("{err:?}");
                                    utils::redis::remove_event(
                                        &mut redis_connection,
                                        utils::redis::EVENTS,
                                        &key,
                                    )
                                    .await;
                                    utils::redis::remove_event(
                                        &mut redis_connection,
                                        utils::redis::FEE_MAPPING,
                                        serde_json::to_string(&TransferId {
                                            origin_nonce: log.origin_nonce,
                                            origin_chain: chain_kind,
                                        })
                                        .unwrap_or_default(),
                                    )
                                    .await;
                                }
                            }
                        }
                    }));
                } else if let Transfer::Solana { sequence, .. } = transfer {
                    handlers.push(tokio::spawn({
                        let config = config.clone();
                        let mut redis_connection = redis_connection.clone();
                        let key = key.clone();
                        let omni_connector = omni_connector.clone();
                        let near_nonce = near_omni_nonce.clone();

                        async move {
                            match solana::process_init_transfer_event(
                                config,
                                &mut redis_connection,
                                key.clone(),
                                omni_connector,
<<<<<<< HEAD
=======
                                transfer,
                                near_nonce,
                            )
                            .await
                            {
                                Ok(EventAction::Retry) => {}
                                Ok(EventAction::Remove) => {
                                    utils::redis::remove_event(
                                        &mut redis_connection,
                                        utils::redis::EVENTS,
                                        &key,
                                    )
                                    .await;
                                }
                                Err(err) => {
                                    warn!("{err:?}");
                                    utils::redis::remove_event(
                                        &mut redis_connection,
                                        utils::redis::EVENTS,
                                        &key,
                                    )
                                    .await;
                                }
                            }
                        }
                    }));
                } else if let Transfer::NearToBtc { .. } = transfer {
                    handlers.push(tokio::spawn({
                        let mut redis_connection = redis_connection.clone();
                        let omni_connector = omni_connector.clone();
                        let near_nonce = near_omni_nonce.clone();

                        async move {
                            match btc::process_near_to_btc_init_transfer_event(
                                omni_connector,
>>>>>>> 9c22cc7a
                                transfer,
                                near_nonce,
                            )
                            .await
                            {
                                Ok(EventAction::Retry) => {}
                                Ok(EventAction::Remove) => {
                                    utils::redis::remove_event(
                                        &mut redis_connection,
                                        utils::redis::EVENTS,
                                        &key,
                                    )
                                    .await;
                                    utils::redis::remove_event(
                                        &mut redis_connection,
                                        utils::redis::FEE_MAPPING,
                                        serde_json::to_string(&TransferId {
                                            origin_nonce: sequence,
                                            origin_chain: ChainKind::Sol,
                                        })
                                        .unwrap_or_default(),
                                    )
                                    .await;
                                }
                                Err(err) => {
                                    warn!("{err:?}");
                                    utils::redis::remove_event(
                                        &mut redis_connection,
                                        utils::redis::EVENTS,
                                        &key,
                                    )
                                    .await;
                                    utils::redis::remove_event(
                                        &mut redis_connection,
                                        utils::redis::FEE_MAPPING,
                                        serde_json::to_string(&TransferId {
                                            origin_nonce: sequence,
                                            origin_chain: ChainKind::Sol,
                                        })
                                        .unwrap_or_default(),
                                    )
                                    .await;
                                }
                            }
                        }
                    }));
                } else if let Transfer::NearToBtc { .. } = transfer {
                    handlers.push(tokio::spawn({
                        let mut redis_connection = redis_connection.clone();
                        let omni_connector = omni_connector.clone();
                        let near_nonce = near_omni_nonce.clone();

                        async move {
                            match btc::process_near_to_btc_init_transfer_event(
                                omni_connector,
                                transfer,
                                near_nonce,
                            )
                            .await
                            {
                                Ok(EventAction::Retry) => {}
                                Ok(EventAction::Remove) => {
                                    utils::redis::remove_event(
                                        &mut redis_connection,
                                        utils::redis::EVENTS,
                                        &key,
                                    )
                                    .await;
                                }
                                Err(err) => {
                                    warn!("{err:?}");
                                    utils::redis::remove_event(
                                        &mut redis_connection,
                                        utils::redis::EVENTS,
                                        &key,
                                    )
                                    .await;
                                }
                            }
                        }
                    }));
                } else if let Transfer::BtcToNear { .. } = transfer {
                    handlers.push(tokio::spawn({
                        let mut redis_connection = redis_connection.clone();
                        let omni_connector = omni_connector.clone();
                        let near_nonce = near_omni_nonce.clone();

                        async move {
                            match btc::process_btc_to_near_init_transfer_event(
                                omni_connector,
                                transfer,
                                near_nonce,
                            )
                            .await
                            {
                                Ok(EventAction::Retry) => {}
                                Ok(EventAction::Remove) => {
                                    utils::redis::remove_event(
                                        &mut redis_connection,
                                        utils::redis::EVENTS,
                                        &key,
                                    )
                                    .await;
                                }
                                Err(err) => {
                                    warn!("{err:?}");
                                    utils::redis::remove_event(
                                        &mut redis_connection,
                                        utils::redis::EVENTS,
                                        &key,
                                    )
                                    .await;
                                }
                            }
                        }
                    }));
                } else if let Transfer::Fast { .. } = transfer {
                    handlers.push(tokio::spawn({
                        let mut redis_connection = redis_connection.clone();
                        let fast_connector = fast_connector.clone();
                        let near_omni_nonce = near_omni_nonce.clone();

                        async move {
                            match near::initiate_fast_transfer(
                                fast_connector,
                                transfer,
                                near_omni_nonce,
                            )
                            .await
                            {
                                Ok(EventAction::Retry) => {}
                                Ok(EventAction::Remove) => {
                                    utils::redis::remove_event(
                                        &mut redis_connection,
                                        utils::redis::EVENTS,
                                        &key,
                                    )
                                    .await;
                                }
                                Err(err) => {
                                    warn!("{err:?}");
                                    utils::redis::remove_event(
                                        &mut redis_connection,
                                        utils::redis::EVENTS,
                                        &key,
                                    )
                                    .await;
                                }
                            }
                        }
                    }));
                } else if let Transfer::BtcToNear { .. } = transfer {
                    handlers.push(tokio::spawn({
                        let mut redis_connection = redis_connection.clone();
                        let omni_connector = omni_connector.clone();
                        let near_nonce = near_omni_nonce.clone();

                        async move {
                            match btc::process_btc_to_near_init_transfer_event(
                                omni_connector,
                                transfer,
                                near_nonce,
                            )
                            .await
                            {
                                Ok(EventAction::Retry) => {}
                                Ok(EventAction::Remove) => {
                                    utils::redis::remove_event(
                                        &mut redis_connection,
                                        utils::redis::EVENTS,
                                        &key,
                                    )
                                    .await;
                                }
                                Err(err) => {
                                    warn!("{err:?}");
                                    utils::redis::remove_event(
                                        &mut redis_connection,
                                        utils::redis::EVENTS,
                                        &key,
                                    )
                                    .await;
                                }
                            }
                        }
                    }));
                } else if let Transfer::Fast { .. } = transfer {
                    handlers.push(tokio::spawn({
                        let mut redis_connection = redis_connection.clone();
                        let fast_connector = fast_connector.clone();
                        let near_omni_nonce = near_omni_nonce.clone();

                        async move {
                            match near::initiate_fast_transfer(
                                fast_connector,
                                transfer,
                                near_omni_nonce,
                            )
                            .await
                            {
                                Ok(EventAction::Retry) => {}
                                Ok(EventAction::Remove) => {
                                    utils::redis::remove_event(
                                        &mut redis_connection,
                                        utils::redis::EVENTS,
                                        &key,
                                    )
                                    .await;
                                }
                                Err(err) => {
                                    warn!("{err:?}");
                                    utils::redis::remove_event(
                                        &mut redis_connection,
                                        utils::redis::EVENTS,
                                        &key,
                                    )
                                    .await;
                                }
                            }
                        }
                    }));
                }
            } else if let Ok(omni_bridge_event) = serde_json::from_str::<OmniBridgeEvent>(&event) {
                if let OmniBridgeEvent::SignTransferEvent {
                    message_payload, ..
                } = omni_bridge_event.clone()
                {
                    handlers.push(tokio::spawn({
                        let config = config.clone();
                        let mut redis_connection = redis_connection.clone();
                        let omni_connector = omni_connector.clone();
                        let signer = signer.clone();
                        let evm_nonces = evm_nonces.clone();

                        async move {
                            match near::process_sign_transfer_event(
                                config,
<<<<<<< HEAD
                                &mut redis_connection,
=======
>>>>>>> 9c22cc7a
                                omni_connector,
                                signer,
                                omni_bridge_event,
                                evm_nonces,
                            )
                            .await
                            {
                                Ok(EventAction::Retry) => {}
                                Ok(EventAction::Remove) => {
                                    utils::redis::remove_event(
                                        &mut redis_connection,
                                        utils::redis::EVENTS,
                                        &key,
                                    )
                                    .await;
                                    utils::redis::remove_event(
                                        &mut redis_connection,
                                        utils::redis::FEE_MAPPING,
                                        serde_json::to_string(&message_payload.transfer_id)
                                            .unwrap_or_default(),
                                    )
                                    .await;
                                }
                                Err(err) => {
                                    warn!("{err:?}");
                                    utils::redis::remove_event(
                                        &mut redis_connection,
                                        utils::redis::EVENTS,
                                        &key,
                                    )
                                    .await;
                                    utils::redis::remove_event(
                                        &mut redis_connection,
                                        utils::redis::FEE_MAPPING,
                                        serde_json::to_string(&message_payload.transfer_id)
                                            .unwrap_or_default(),
                                    )
                                    .await;
                                }
                            }
                        }
                    }));
                }
            } else if let Ok(fin_transfer_event) = serde_json::from_str::<FinTransfer>(&event) {
                if let FinTransfer::Evm { .. } = fin_transfer_event {
                    handlers.push(tokio::spawn({
                        let config = config.clone();
                        let mut redis_connection = redis_connection.clone();
                        let omni_connector = omni_connector.clone();
                        let jsonrpc_client = jsonrpc_client.clone();
                        let near_nonce = near_omni_nonce.clone();

                        async move {
                            match evm::process_evm_transfer_event(
                                config,
                                omni_connector,
                                jsonrpc_client,
                                fin_transfer_event,
                                near_nonce,
                            )
                            .await
                            {
                                Ok(EventAction::Retry) => {}
                                Ok(EventAction::Remove) => {
                                    utils::redis::remove_event(
                                        &mut redis_connection,
                                        utils::redis::EVENTS,
                                        &key,
                                    )
                                    .await;
                                }
                                Err(err) => {
                                    warn!("{err:?}");
                                    utils::redis::remove_event(
                                        &mut redis_connection,
                                        utils::redis::EVENTS,
                                        &key,
                                    )
                                    .await;
                                }
                            }
                        }
                    }));
                } else if let FinTransfer::Solana { .. } = fin_transfer_event {
                    handlers.push(tokio::spawn({
                        let config = config.clone();
                        let mut redis_connection = redis_connection.clone();
                        let omni_connector = omni_connector.clone();
                        let near_nonce = near_omni_nonce.clone();

                        async move {
                            match solana::process_fin_transfer_event(
                                config,
                                omni_connector,
                                fin_transfer_event,
                                near_nonce,
                            )
                            .await
                            {
                                Ok(EventAction::Retry) => {}
                                Ok(EventAction::Remove) => {
                                    utils::redis::remove_event(
                                        &mut redis_connection,
                                        utils::redis::EVENTS,
                                        &key,
                                    )
                                    .await;
                                }
                                Err(err) => {
                                    warn!("{err:?}");
                                    utils::redis::remove_event(
                                        &mut redis_connection,
                                        utils::redis::EVENTS,
                                        &key,
                                    )
                                    .await;
                                }
                            }
                        }
                    }));
                }
            } else if let Ok(deploy_token_event) = serde_json::from_str::<DeployToken>(&event) {
                if let DeployToken::Evm { .. } = deploy_token_event {
                    handlers.push(tokio::spawn({
                        let config = config.clone();
                        let mut redis_connection = redis_connection.clone();
                        let jsonrpc_client = jsonrpc_client.clone();
                        let omni_connector = omni_connector.clone();
                        let near_nonce = near_omni_nonce.clone();

                        async move {
                            match evm::process_deploy_token_event(
                                config,
                                omni_connector,
                                jsonrpc_client,
                                deploy_token_event,
                                near_nonce,
                            )
                            .await
                            {
                                Ok(EventAction::Retry) => {}
                                Ok(EventAction::Remove) => {
                                    utils::redis::remove_event(
                                        &mut redis_connection,
                                        utils::redis::EVENTS,
                                        &key,
                                    )
                                    .await;
                                }
                                Err(err) => {
                                    warn!("{err:?}");
                                    utils::redis::remove_event(
                                        &mut redis_connection,
                                        utils::redis::EVENTS,
                                        &key,
                                    )
                                    .await;
                                }
                            }
                        }
                    }));
                } else if let DeployToken::Solana { .. } = deploy_token_event {
                    handlers.push(tokio::spawn({
                        let config = config.clone();
                        let mut redis_connection = redis_connection.clone();
                        let omni_connector = omni_connector.clone();
                        let near_nonce = near_omni_nonce.clone();

                        async move {
                            match solana::process_deploy_token_event(
                                config,
                                omni_connector,
                                deploy_token_event,
                                near_nonce,
                            )
                            .await
                            {
                                Ok(EventAction::Retry) => {}
                                Ok(EventAction::Remove) => {
                                    utils::redis::remove_event(
                                        &mut redis_connection,
                                        utils::redis::EVENTS,
                                        &key,
                                    )
                                    .await;
                                }
                                Err(err) => {
                                    warn!("{err:?}");
                                    utils::redis::remove_event(
                                        &mut redis_connection,
                                        utils::redis::EVENTS,
                                        &key,
                                    )
                                    .await;
                                }
                            }
                        }
                    }));
                }
            } else if let Ok(sign_btc_transaction_event) =
                serde_json::from_str::<btc::SignBtcTransaction>(&event)
            {
                handlers.push(tokio::spawn({
                    let mut redis_connection = redis_connection.clone();
                    let omni_connector = omni_connector.clone();

                    async move {
                        match btc::process_sign_transaction_event(
                            omni_connector,
                            sign_btc_transaction_event,
                        )
                        .await
                        {
                            Ok(EventAction::Retry) => {}
                            Ok(EventAction::Remove) => {
                                utils::redis::remove_event(
                                    &mut redis_connection,
                                    utils::redis::EVENTS,
                                    &key,
                                )
                                .await;
                            }
                            Err(err) => {
                                warn!("{err:?}");
                                utils::redis::remove_event(
                                    &mut redis_connection,
                                    utils::redis::EVENTS,
                                    &key,
                                )
                                .await;
                            }
                        }
                    }
                }));
            } else if let Ok(confirmed_tx_hash) =
                serde_json::from_str::<btc::ConfirmedTxHash>(&event)
            {
                handlers.push(tokio::spawn({
                    let mut redis_connection = redis_connection.clone();
                    let omni_connector = omni_connector.clone();
                    let near_nonce = near_omni_nonce.clone();

                    async move {
                        match btc::process_confirmed_tx_hash(
                            omni_connector,
                            confirmed_tx_hash.btc_tx_hash,
                            near_nonce,
                        )
                        .await
                        {
                            Ok(EventAction::Retry) => {}
                            Ok(EventAction::Remove) => {
                                utils::redis::remove_event(
                                    &mut redis_connection,
                                    utils::redis::EVENTS,
                                    &key,
                                )
                                .await;
                            }
                            Err(err) => {
                                warn!("{err:?}");
                                utils::redis::remove_event(
                                    &mut redis_connection,
                                    utils::redis::EVENTS,
                                    &key,
                                )
                                .await;
                            }
                        }
                    }
                }));
            } else if let Ok(unverified_event) =
                serde_json::from_str::<near::UnverifiedTrasfer>(&event)
            {
                tokio::spawn({
                    let mut redis_connection = redis_connection.clone();
                    let jsonrpc_client = jsonrpc_client.clone();

                    async move {
                        near::process_unverified_transfer_event(
                            &mut redis_connection,
                            jsonrpc_client,
                            unverified_event,
                        )
                        .await;
                    }
                });
            }
        }

        join_all(handlers).await;

        tokio::time::sleep(tokio::time::Duration::from_secs(
            utils::redis::SLEEP_TIME_AFTER_EVENTS_PROCESS_SECS,
        ))
        .await;
    }
}<|MERGE_RESOLUTION|>--- conflicted
+++ resolved
@@ -228,33 +228,17 @@
                         let config = config.clone();
                         let mut redis_connection = redis_connection.clone();
                         let omni_connector = omni_connector.clone();
-<<<<<<< HEAD
-                        let fast_connector = fast_connector.clone();
                         let jsonrpc_client = jsonrpc_client.clone();
                         let near_omni_nonce = near_omni_nonce.clone();
-                        let near_fast_nonce = near_fast_nonce.clone();
-=======
-                        let jsonrpc_client = jsonrpc_client.clone();
-                        let near_omni_nonce = near_omni_nonce.clone();
->>>>>>> 9c22cc7a
 
                         async move {
                             match evm::process_init_transfer_event(
                                 config,
-<<<<<<< HEAD
                                 &mut redis_connection,
                                 omni_connector,
-                                fast_connector,
                                 jsonrpc_client,
                                 transfer,
                                 near_omni_nonce,
-                                near_fast_nonce,
-=======
-                                omni_connector,
-                                jsonrpc_client,
-                                transfer,
-                                near_omni_nonce,
->>>>>>> 9c22cc7a
                             )
                             .await
                             {
@@ -313,44 +297,6 @@
                                 &mut redis_connection,
                                 key.clone(),
                                 omni_connector,
-<<<<<<< HEAD
-=======
-                                transfer,
-                                near_nonce,
-                            )
-                            .await
-                            {
-                                Ok(EventAction::Retry) => {}
-                                Ok(EventAction::Remove) => {
-                                    utils::redis::remove_event(
-                                        &mut redis_connection,
-                                        utils::redis::EVENTS,
-                                        &key,
-                                    )
-                                    .await;
-                                }
-                                Err(err) => {
-                                    warn!("{err:?}");
-                                    utils::redis::remove_event(
-                                        &mut redis_connection,
-                                        utils::redis::EVENTS,
-                                        &key,
-                                    )
-                                    .await;
-                                }
-                            }
-                        }
-                    }));
-                } else if let Transfer::NearToBtc { .. } = transfer {
-                    handlers.push(tokio::spawn({
-                        let mut redis_connection = redis_connection.clone();
-                        let omni_connector = omni_connector.clone();
-                        let near_nonce = near_omni_nonce.clone();
-
-                        async move {
-                            match btc::process_near_to_btc_init_transfer_event(
-                                omni_connector,
->>>>>>> 9c22cc7a
                                 transfer,
                                 near_nonce,
                             )
@@ -401,81 +347,11 @@
                     handlers.push(tokio::spawn({
                         let mut redis_connection = redis_connection.clone();
                         let omni_connector = omni_connector.clone();
-                        let near_nonce = near_omni_nonce.clone();
+                        let near_omni_nonce = near_omni_nonce.clone();
 
                         async move {
                             match btc::process_near_to_btc_init_transfer_event(
                                 omni_connector,
-                                transfer,
-                                near_nonce,
-                            )
-                            .await
-                            {
-                                Ok(EventAction::Retry) => {}
-                                Ok(EventAction::Remove) => {
-                                    utils::redis::remove_event(
-                                        &mut redis_connection,
-                                        utils::redis::EVENTS,
-                                        &key,
-                                    )
-                                    .await;
-                                }
-                                Err(err) => {
-                                    warn!("{err:?}");
-                                    utils::redis::remove_event(
-                                        &mut redis_connection,
-                                        utils::redis::EVENTS,
-                                        &key,
-                                    )
-                                    .await;
-                                }
-                            }
-                        }
-                    }));
-                } else if let Transfer::BtcToNear { .. } = transfer {
-                    handlers.push(tokio::spawn({
-                        let mut redis_connection = redis_connection.clone();
-                        let omni_connector = omni_connector.clone();
-                        let near_nonce = near_omni_nonce.clone();
-
-                        async move {
-                            match btc::process_btc_to_near_init_transfer_event(
-                                omni_connector,
-                                transfer,
-                                near_nonce,
-                            )
-                            .await
-                            {
-                                Ok(EventAction::Retry) => {}
-                                Ok(EventAction::Remove) => {
-                                    utils::redis::remove_event(
-                                        &mut redis_connection,
-                                        utils::redis::EVENTS,
-                                        &key,
-                                    )
-                                    .await;
-                                }
-                                Err(err) => {
-                                    warn!("{err:?}");
-                                    utils::redis::remove_event(
-                                        &mut redis_connection,
-                                        utils::redis::EVENTS,
-                                        &key,
-                                    )
-                                    .await;
-                                }
-                            }
-                        }
-                    }));
-                } else if let Transfer::Fast { .. } = transfer {
-                    handlers.push(tokio::spawn({
-                        let mut redis_connection = redis_connection.clone();
-                        let fast_connector = fast_connector.clone();
-                        let near_omni_nonce = near_omni_nonce.clone();
-
-                        async move {
-                            match near::initiate_fast_transfer(
-                                fast_connector,
                                 transfer,
                                 near_omni_nonce,
                             )
@@ -588,10 +464,7 @@
                         async move {
                             match near::process_sign_transfer_event(
                                 config,
-<<<<<<< HEAD
                                 &mut redis_connection,
-=======
->>>>>>> 9c22cc7a
                                 omni_connector,
                                 signer,
                                 omni_bridge_event,
