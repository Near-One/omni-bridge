--- conflicted
+++ resolved
@@ -129,14 +129,8 @@
     pub network: Network,
     pub rpc_url: String,
     pub omni_bridge_id: AccountId,
-<<<<<<< HEAD
     pub btc_connector: Option<AccountId>,
     pub btc: Option<AccountId>,
-    pub satoshi_relayer: Option<AccountId>,
-=======
-    pub btc_connector: AccountId,
-    pub btc: AccountId,
->>>>>>> 9a2bc266
     pub credentials_path: Option<String>,
     pub sign_without_checking_fee: Option<Vec<OmniAddress>>,
 }
